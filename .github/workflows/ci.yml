# This file was automatically generated by sbt-github-actions using the
# githubWorkflowGenerate task. You should add and commit this file to
# your git repository. It goes without saying that you shouldn't edit
# this file by hand! Instead, if you wish to make changes, you should
# change your sbt build configuration to revise the workflow description
# to meet your needs, then regenerate this file.

name: Continuous Integration

on:
  pull_request:
    branches: ['**', '!update/**', '!pr/**']
  push:
    branches: ['**', '!update/**', '!pr/**']
    tags: [v*]

env:
  GITHUB_TOKEN: ${{ secrets.GITHUB_TOKEN }}


concurrency:
  group: ${{ github.workflow }} @ ${{ github.ref }}
  cancel-in-progress: true

jobs:
  build:
    name: Build and Test
    strategy:
      matrix:
        os: [ubuntu-latest]
<<<<<<< HEAD
        scala: [3.3.0, 2.12.18, 2.13.11]
        java: [temurin@8, temurin@11, temurin@17]
        project: [rootJS, rootJVM, rootNative]
        exclude:
          - scala: 3.3.0
            java: temurin@11
          - scala: 3.3.0
=======
        scala: [3, 2.12, 2.13]
        java: [temurin@8, temurin@11, temurin@17]
        project: [rootJS, rootJVM, rootNative]
        exclude:
          - scala: 3
            java: temurin@11
          - scala: 3
>>>>>>> da119fcd
            java: temurin@17
          - scala: 2.12
            java: temurin@11
          - scala: 2.12
            java: temurin@17
          - project: rootJS
            java: temurin@11
          - project: rootJS
            java: temurin@17
          - project: rootNative
            java: temurin@11
          - project: rootNative
            java: temurin@17
    runs-on: ${{ matrix.os }}
    timeout-minutes: 60
    steps:
      - name: Checkout current branch (full)
        uses: actions/checkout@v4
        with:
          fetch-depth: 0

      - name: Setup Java (temurin@8)
        id: setup-java-temurin-8
        if: matrix.java == 'temurin@8'
        uses: actions/setup-java@v4
        with:
          distribution: temurin
          java-version: 8
          cache: sbt

      - name: sbt update
        if: matrix.java == 'temurin@8' && steps.setup-java-temurin-8.outputs.cache-hit == 'false'
        run: sbt +update

      - name: Setup Java (temurin@11)
        id: setup-java-temurin-11
        if: matrix.java == 'temurin@11'
        uses: actions/setup-java@v4
        with:
          distribution: temurin
          java-version: 11
          cache: sbt

      - name: sbt update
        if: matrix.java == 'temurin@11' && steps.setup-java-temurin-11.outputs.cache-hit == 'false'
        run: sbt +update

      - name: Setup Java (temurin@17)
        id: setup-java-temurin-17
        if: matrix.java == 'temurin@17'
        uses: actions/setup-java@v4
        with:
          distribution: temurin
          java-version: 17
          cache: sbt

      - name: sbt update
        if: matrix.java == 'temurin@17' && steps.setup-java-temurin-17.outputs.cache-hit == 'false'
        run: sbt +update

      - name: Check that workflows are up to date
        run: sbt githubWorkflowCheck

      - name: Check headers and formatting
        if: matrix.java == 'temurin@8' && matrix.os == 'ubuntu-latest'
        run: sbt 'project ${{ matrix.project }}' '++ ${{ matrix.scala }}' headerCheckAll scalafmtCheckAll 'project /' scalafmtSbtCheck

      - name: scalaJSLink
        if: matrix.project == 'rootJS'
        run: sbt 'project ${{ matrix.project }}' '++ ${{ matrix.scala }}' Test/scalaJSLinkerResult

      - name: nativeLink
        if: matrix.project == 'rootNative'
        run: sbt 'project ${{ matrix.project }}' '++ ${{ matrix.scala }}' Test/nativeLink

      - name: Test
        run: sbt 'project ${{ matrix.project }}' '++ ${{ matrix.scala }}' test

      - name: Check binary compatibility
        if: matrix.java == 'temurin@8' && matrix.os == 'ubuntu-latest'
        run: sbt 'project ${{ matrix.project }}' '++ ${{ matrix.scala }}' mimaReportBinaryIssues

      - name: Generate API documentation
        if: matrix.java == 'temurin@8' && matrix.os == 'ubuntu-latest'
        run: sbt 'project ${{ matrix.project }}' '++ ${{ matrix.scala }}' doc

      - name: Make target directories
        if: github.event_name != 'pull_request' && (startsWith(github.ref, 'refs/tags/v'))
        run: mkdir -p modules/shapes/.js/target modules/literal/.native/target modules/numbers-testing/.jvm/target modules/testing/jvm/target modules/generic/jvm/target modules/shapes/.native/target modules/generic-simple/.jvm/target modules/numbers/native/target modules/literal/.jvm/target modules/parser/jvm/target modules/literal/.js/target modules/parser/js/target modules/scalajs/target modules/core/native/target modules/shapes/.jvm/target modules/testing/native/target modules/generic-simple/.native/target modules/jawn/jvm/target modules/parser/native/target modules/core/js/target modules/testing/js/target modules/generic/js/target modules/jawn/js/target modules/numbers-testing/.native/target modules/core/jvm/target modules/pointer-literal/.js/target modules/refined/native/target modules/numbers-testing/.js/target modules/pointer/.js/target modules/refined/js/target modules/pointer/.jvm/target modules/pointer-literal/.jvm/target modules/pointer-literal/.native/target modules/scodec/jvm/target modules/scodec/js/target modules/refined/jvm/target modules/jawn/native/target modules/numbers/js/target modules/pointer/.native/target modules/generic/native/target modules/generic-simple/.js/target modules/scodec/native/target modules/numbers/jvm/target project/target

      - name: Compress target directories
        if: github.event_name != 'pull_request' && (startsWith(github.ref, 'refs/tags/v'))
        run: tar cf targets.tar modules/shapes/.js/target modules/literal/.native/target modules/numbers-testing/.jvm/target modules/testing/jvm/target modules/generic/jvm/target modules/shapes/.native/target modules/generic-simple/.jvm/target modules/numbers/native/target modules/literal/.jvm/target modules/parser/jvm/target modules/literal/.js/target modules/parser/js/target modules/scalajs/target modules/core/native/target modules/shapes/.jvm/target modules/testing/native/target modules/generic-simple/.native/target modules/jawn/jvm/target modules/parser/native/target modules/core/js/target modules/testing/js/target modules/generic/js/target modules/jawn/js/target modules/numbers-testing/.native/target modules/core/jvm/target modules/pointer-literal/.js/target modules/refined/native/target modules/numbers-testing/.js/target modules/pointer/.js/target modules/refined/js/target modules/pointer/.jvm/target modules/pointer-literal/.jvm/target modules/pointer-literal/.native/target modules/scodec/jvm/target modules/scodec/js/target modules/refined/jvm/target modules/jawn/native/target modules/numbers/js/target modules/pointer/.native/target modules/generic/native/target modules/generic-simple/.js/target modules/scodec/native/target modules/numbers/jvm/target project/target

      - name: Upload target directories
        if: github.event_name != 'pull_request' && (startsWith(github.ref, 'refs/tags/v'))
        uses: actions/upload-artifact@v4
        with:
          name: target-${{ matrix.os }}-${{ matrix.java }}-${{ matrix.scala }}-${{ matrix.project }}
          path: targets.tar

  publish:
    name: Publish Artifacts
    needs: [build]
    if: github.event_name != 'pull_request' && (startsWith(github.ref, 'refs/tags/v'))
    strategy:
      matrix:
        os: [ubuntu-latest]
        java: [temurin@8]
    runs-on: ${{ matrix.os }}
    steps:
      - name: Checkout current branch (full)
        uses: actions/checkout@v4
        with:
          fetch-depth: 0

      - name: Setup Java (temurin@8)
        id: setup-java-temurin-8
        if: matrix.java == 'temurin@8'
        uses: actions/setup-java@v4
        with:
          distribution: temurin
          java-version: 8
          cache: sbt

      - name: sbt update
        if: matrix.java == 'temurin@8' && steps.setup-java-temurin-8.outputs.cache-hit == 'false'
        run: sbt +update

      - name: Setup Java (temurin@11)
        id: setup-java-temurin-11
        if: matrix.java == 'temurin@11'
        uses: actions/setup-java@v4
        with:
          distribution: temurin
          java-version: 11
          cache: sbt

      - name: sbt update
        if: matrix.java == 'temurin@11' && steps.setup-java-temurin-11.outputs.cache-hit == 'false'
        run: sbt +update

      - name: Setup Java (temurin@17)
        id: setup-java-temurin-17
        if: matrix.java == 'temurin@17'
        uses: actions/setup-java@v4
        with:
          distribution: temurin
          java-version: 17
          cache: sbt

      - name: sbt update
        if: matrix.java == 'temurin@17' && steps.setup-java-temurin-17.outputs.cache-hit == 'false'
        run: sbt +update

<<<<<<< HEAD
      - name: Download target directories (3.3.0, rootJS)
        uses: actions/download-artifact@v3
        with:
          name: target-${{ matrix.os }}-${{ matrix.java }}-3.3.0-rootJS

      - name: Inflate target directories (3.3.0, rootJS)
=======
      - name: Download target directories (3, rootJS)
        uses: actions/download-artifact@v4
        with:
          name: target-${{ matrix.os }}-${{ matrix.java }}-3-rootJS

      - name: Inflate target directories (3, rootJS)
>>>>>>> da119fcd
        run: |
          tar xf targets.tar
          rm targets.tar

<<<<<<< HEAD
      - name: Download target directories (3.3.0, rootJVM)
        uses: actions/download-artifact@v3
        with:
          name: target-${{ matrix.os }}-${{ matrix.java }}-3.3.0-rootJVM

      - name: Inflate target directories (3.3.0, rootJVM)
=======
      - name: Download target directories (3, rootJVM)
        uses: actions/download-artifact@v4
        with:
          name: target-${{ matrix.os }}-${{ matrix.java }}-3-rootJVM

      - name: Inflate target directories (3, rootJVM)
>>>>>>> da119fcd
        run: |
          tar xf targets.tar
          rm targets.tar

<<<<<<< HEAD
      - name: Download target directories (3.3.0, rootNative)
        uses: actions/download-artifact@v3
        with:
          name: target-${{ matrix.os }}-${{ matrix.java }}-3.3.0-rootNative

      - name: Inflate target directories (3.3.0, rootNative)
=======
      - name: Download target directories (3, rootNative)
        uses: actions/download-artifact@v4
        with:
          name: target-${{ matrix.os }}-${{ matrix.java }}-3-rootNative

      - name: Inflate target directories (3, rootNative)
>>>>>>> da119fcd
        run: |
          tar xf targets.tar
          rm targets.tar

      - name: Download target directories (2.12, rootJS)
        uses: actions/download-artifact@v4
        with:
          name: target-${{ matrix.os }}-${{ matrix.java }}-2.12-rootJS

      - name: Inflate target directories (2.12, rootJS)
        run: |
          tar xf targets.tar
          rm targets.tar

      - name: Download target directories (2.12, rootJVM)
        uses: actions/download-artifact@v4
        with:
          name: target-${{ matrix.os }}-${{ matrix.java }}-2.12-rootJVM

      - name: Inflate target directories (2.12, rootJVM)
        run: |
          tar xf targets.tar
          rm targets.tar

      - name: Download target directories (2.12, rootNative)
        uses: actions/download-artifact@v4
        with:
          name: target-${{ matrix.os }}-${{ matrix.java }}-2.12-rootNative

      - name: Inflate target directories (2.12, rootNative)
        run: |
          tar xf targets.tar
          rm targets.tar

      - name: Download target directories (2.13, rootJS)
        uses: actions/download-artifact@v4
        with:
          name: target-${{ matrix.os }}-${{ matrix.java }}-2.13-rootJS

      - name: Inflate target directories (2.13, rootJS)
        run: |
          tar xf targets.tar
          rm targets.tar

      - name: Download target directories (2.13, rootJVM)
        uses: actions/download-artifact@v4
        with:
          name: target-${{ matrix.os }}-${{ matrix.java }}-2.13-rootJVM

      - name: Inflate target directories (2.13, rootJVM)
        run: |
          tar xf targets.tar
          rm targets.tar

      - name: Download target directories (2.13, rootNative)
        uses: actions/download-artifact@v4
        with:
          name: target-${{ matrix.os }}-${{ matrix.java }}-2.13-rootNative

      - name: Inflate target directories (2.13, rootNative)
        run: |
          tar xf targets.tar
          rm targets.tar

      - name: Import signing key
        if: env.PGP_SECRET != '' && env.PGP_PASSPHRASE == ''
        env:
          PGP_SECRET: ${{ secrets.PGP_SECRET }}
          PGP_PASSPHRASE: ${{ secrets.PGP_PASSPHRASE }}
        run: echo $PGP_SECRET | base64 -d -i - | gpg --import

      - name: Import signing key and strip passphrase
        if: env.PGP_SECRET != '' && env.PGP_PASSPHRASE != ''
        env:
          PGP_SECRET: ${{ secrets.PGP_SECRET }}
          PGP_PASSPHRASE: ${{ secrets.PGP_PASSPHRASE }}
        run: |
          echo "$PGP_SECRET" | base64 -d -i - > /tmp/signing-key.gpg
          echo "$PGP_PASSPHRASE" | gpg --pinentry-mode loopback --passphrase-fd 0 --import /tmp/signing-key.gpg
          (echo "$PGP_PASSPHRASE"; echo; echo) | gpg --command-fd 0 --pinentry-mode loopback --change-passphrase $(gpg --list-secret-keys --with-colons 2> /dev/null | grep '^sec:' | cut --delimiter ':' --fields 5 | tail -n 1)

      - name: Publish
        env:
          SONATYPE_USERNAME: ${{ secrets.SONATYPE_USERNAME }}
          SONATYPE_PASSWORD: ${{ secrets.SONATYPE_PASSWORD }}
          SONATYPE_CREDENTIAL_HOST: ${{ secrets.SONATYPE_CREDENTIAL_HOST }}
        run: sbt tlCiRelease

  dependency-submission:
    name: Submit Dependencies
    if: github.event_name != 'pull_request'
    strategy:
      matrix:
        os: [ubuntu-latest]
        java: [temurin@8]
    runs-on: ${{ matrix.os }}
    steps:
      - name: Checkout current branch (full)
        uses: actions/checkout@v4
        with:
          fetch-depth: 0

      - name: Setup Java (temurin@8)
        id: setup-java-temurin-8
        if: matrix.java == 'temurin@8'
        uses: actions/setup-java@v4
        with:
          distribution: temurin
          java-version: 8
          cache: sbt

      - name: sbt update
        if: matrix.java == 'temurin@8' && steps.setup-java-temurin-8.outputs.cache-hit == 'false'
        run: sbt +update

      - name: Setup Java (temurin@11)
        id: setup-java-temurin-11
        if: matrix.java == 'temurin@11'
        uses: actions/setup-java@v4
        with:
          distribution: temurin
          java-version: 11
          cache: sbt

      - name: sbt update
        if: matrix.java == 'temurin@11' && steps.setup-java-temurin-11.outputs.cache-hit == 'false'
        run: sbt +update

      - name: Setup Java (temurin@17)
        id: setup-java-temurin-17
        if: matrix.java == 'temurin@17'
        uses: actions/setup-java@v4
        with:
          distribution: temurin
          java-version: 17
          cache: sbt

      - name: sbt update
        if: matrix.java == 'temurin@17' && steps.setup-java-temurin-17.outputs.cache-hit == 'false'
        run: sbt +update

      - name: Submit Dependencies
        uses: scalacenter/sbt-dependency-submission@v2
        with:
          modules-ignore: circe-extras_sjs1_3 circe-extras_sjs1_2.12 circe-extras_sjs1_2.13 circe-scalafix-internal-input_3 circe-scalafix-internal-input_2.12 circe-scalafix-internal-input_2.13 circe-extras_native0.4_3 circe-extras_native0.4_2.12 circe-extras_native0.4_2.13 circe-scalafix-internal-tests_3 circe-scalafix-internal-tests_2.12 circe-scalafix-internal-tests_2.13 circe-hygiene_native0.4_3 circe-hygiene_native0.4_2.12 circe-hygiene_native0.4_2.13 rootjs_3 rootjs_2.12 rootjs_2.13 circe-docs_3 circe-docs_2.12 circe-docs_2.13 circe-scalafix-internal-output_3 circe-scalafix-internal-output_2.12 circe-scalafix-internal-output_2.13 circe-hygiene_3 circe-hygiene_2.12 circe-hygiene_2.13 circe-hygiene_sjs1_3 circe-hygiene_sjs1_2.12 circe-hygiene_sjs1_2.13 circe-tests_sjs1_3 circe-tests_sjs1_2.12 circe-tests_sjs1_2.13 rootjvm_3 rootjvm_2.12 rootjvm_2.13 circe-scalafix-internal-rules_3 circe-scalafix-internal-rules_2.12 circe-scalafix-internal-rules_2.13 rootnative_3 rootnative_2.12 rootnative_2.13 circe-scalajs-java-time-test_sjs1_3 circe-scalajs-java-time-test_sjs1_2.12 circe-scalajs-java-time-test_sjs1_2.13 circe-tests_3 circe-tests_2.12 circe-tests_2.13 circe-extras_3 circe-extras_2.12 circe-extras_2.13 circe-benchmark_3 circe-benchmark_2.12 circe-benchmark_2.13 circe-tests_native0.4_3 circe-tests_native0.4_2.12 circe-tests_native0.4_2.13
          configs-ignore: test scala-tool scala-doc-tool test-internal

  validate-steward:
    name: Validate Steward Config
    strategy:
      matrix:
        os: [ubuntu-latest]
        java: [temurin@11]
    runs-on: ${{ matrix.os }}
    steps:
      - name: Checkout current branch (fast)
        uses: actions/checkout@v4

      - name: Setup Java (temurin@11)
        id: setup-java-temurin-11
        if: matrix.java == 'temurin@11'
        uses: actions/setup-java@v4
        with:
          distribution: temurin
          java-version: 11

      - uses: coursier/setup-action@v1
        with:
          apps: scala-steward

      - run: scala-steward validate-repo-config .scala-steward.conf

  coverage:
    name: Generate coverage report
    strategy:
      matrix:
        os: [ubuntu-latest]
        scala: [3, 2.12, 2.13]
        java: [temurin@11]
    runs-on: ${{ matrix.os }}
    steps:
      - name: Checkout current branch (fast)
        uses: actions/checkout@v4

      - name: Setup Java (temurin@17)
        id: setup-java-temurin-17
        if: matrix.java == 'temurin@17'
        uses: actions/setup-java@v4
        with:
          distribution: temurin
          java-version: 17
          cache: sbt

      - name: sbt update
        if: matrix.java == 'temurin@17' && steps.setup-java-temurin-17.outputs.cache-hit == 'false'
        run: sbt +update

      - run: sbt '++ ${{ matrix.scala }}' coverage rootJVM/test coverageAggregate

      - uses: codecov/codecov-action@v3
        with:
          flags: ${{matrix.scala}}

  site:
    name: Generate Site
    strategy:
      matrix:
        os: [ubuntu-latest]
        java: [temurin@11]
    runs-on: ${{ matrix.os }}
    steps:
      - name: Checkout current branch (full)
        uses: actions/checkout@v4
        with:
          fetch-depth: 0

      - name: Setup Java (temurin@8)
        id: setup-java-temurin-8
        if: matrix.java == 'temurin@8'
        uses: actions/setup-java@v4
        with:
          distribution: temurin
          java-version: 8
          cache: sbt

      - name: sbt update
        if: matrix.java == 'temurin@8' && steps.setup-java-temurin-8.outputs.cache-hit == 'false'
        run: sbt +update

      - name: Setup Java (temurin@11)
        id: setup-java-temurin-11
        if: matrix.java == 'temurin@11'
        uses: actions/setup-java@v4
        with:
          distribution: temurin
          java-version: 11
          cache: sbt

      - name: sbt update
        if: matrix.java == 'temurin@11' && steps.setup-java-temurin-11.outputs.cache-hit == 'false'
        run: sbt +update

      - name: Setup Java (temurin@17)
        id: setup-java-temurin-17
        if: matrix.java == 'temurin@17'
        uses: actions/setup-java@v4
        with:
          distribution: temurin
          java-version: 17
          cache: sbt

      - name: sbt update
        if: matrix.java == 'temurin@17' && steps.setup-java-temurin-17.outputs.cache-hit == 'false'
        run: sbt +update

      - name: Generate site
        run: sbt docs/tlSite

      - name: Publish site
        if: github.event_name != 'pull_request' && github.ref == 'refs/heads/series/0.14.x'
        uses: peaceiris/actions-gh-pages@v3.9.3
        with:
          github_token: ${{ secrets.GITHUB_TOKEN }}
          publish_dir: site/target/docs/site
          keep_files: true<|MERGE_RESOLUTION|>--- conflicted
+++ resolved
@@ -28,15 +28,6 @@
     strategy:
       matrix:
         os: [ubuntu-latest]
-<<<<<<< HEAD
-        scala: [3.3.0, 2.12.18, 2.13.11]
-        java: [temurin@8, temurin@11, temurin@17]
-        project: [rootJS, rootJVM, rootNative]
-        exclude:
-          - scala: 3.3.0
-            java: temurin@11
-          - scala: 3.3.0
-=======
         scala: [3, 2.12, 2.13]
         java: [temurin@8, temurin@11, temurin@17]
         project: [rootJS, rootJVM, rootNative]
@@ -44,7 +35,6 @@
           - scala: 3
             java: temurin@11
           - scala: 3
->>>>>>> da119fcd
             java: temurin@17
           - scala: 2.12
             java: temurin@11
@@ -200,59 +190,32 @@
         if: matrix.java == 'temurin@17' && steps.setup-java-temurin-17.outputs.cache-hit == 'false'
         run: sbt +update
 
-<<<<<<< HEAD
-      - name: Download target directories (3.3.0, rootJS)
-        uses: actions/download-artifact@v3
-        with:
-          name: target-${{ matrix.os }}-${{ matrix.java }}-3.3.0-rootJS
-
-      - name: Inflate target directories (3.3.0, rootJS)
-=======
       - name: Download target directories (3, rootJS)
         uses: actions/download-artifact@v4
         with:
           name: target-${{ matrix.os }}-${{ matrix.java }}-3-rootJS
 
       - name: Inflate target directories (3, rootJS)
->>>>>>> da119fcd
-        run: |
-          tar xf targets.tar
-          rm targets.tar
-
-<<<<<<< HEAD
-      - name: Download target directories (3.3.0, rootJVM)
-        uses: actions/download-artifact@v3
-        with:
-          name: target-${{ matrix.os }}-${{ matrix.java }}-3.3.0-rootJVM
-
-      - name: Inflate target directories (3.3.0, rootJVM)
-=======
+        run: |
+          tar xf targets.tar
+          rm targets.tar
+
       - name: Download target directories (3, rootJVM)
         uses: actions/download-artifact@v4
         with:
           name: target-${{ matrix.os }}-${{ matrix.java }}-3-rootJVM
 
       - name: Inflate target directories (3, rootJVM)
->>>>>>> da119fcd
-        run: |
-          tar xf targets.tar
-          rm targets.tar
-
-<<<<<<< HEAD
-      - name: Download target directories (3.3.0, rootNative)
-        uses: actions/download-artifact@v3
-        with:
-          name: target-${{ matrix.os }}-${{ matrix.java }}-3.3.0-rootNative
-
-      - name: Inflate target directories (3.3.0, rootNative)
-=======
+        run: |
+          tar xf targets.tar
+          rm targets.tar
+
       - name: Download target directories (3, rootNative)
         uses: actions/download-artifact@v4
         with:
           name: target-${{ matrix.os }}-${{ matrix.java }}-3-rootNative
 
       - name: Inflate target directories (3, rootNative)
->>>>>>> da119fcd
         run: |
           tar xf targets.tar
           rm targets.tar
