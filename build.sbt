import ReleaseTransformations._
import microsites.ExtraMdFileConfig
import microsites.ConfigYml
import sbtcrossproject.{ CrossProject, CrossType }
import scala.xml.{ Elem, Node => XmlNode, NodeSeq => XmlNodeSeq }
import scala.xml.transform.{ RewriteRule, RuleTransformer }

organization in ThisBuild := "io.circe"

val compilerOptions = Seq(
  "-deprecation",
  "-encoding",
  "UTF-8",
  "-feature",
  "-language:existentials",
  "-language:higherKinds",
  "-unchecked",
  "-Ywarn-dead-code",
  "-Ywarn-numeric-widen",
  "-Xfuture",
  "-Yno-predef",
  "-Ywarn-unused-import"
)

val catsVersion = "2.2.0"
val jawnVersion = "1.0.0"
val shapelessVersion = "2.3.3"
val refinedVersion = "0.9.17"

val paradiseVersion = "2.1.1"

<<<<<<< HEAD
val scalaTestVersion = "3.2.2"
val scalaCheckVersion = "1.15.1"
val disciplineVersion = "1.1.0"
=======
val scalaTestVersion = "3.2.3"
val scalaCheckVersion = "1.14.3"
val disciplineVersion = "1.1.2"
>>>>>>> 6410c54e
val disciplineScalaTestVersion = "2.0.1"
val scalaJavaTimeVersion = "2.0.0"

/**
 * Some terrible hacks to work around Cats's decision to have builds for
 * different Scala versions depend on different versions of Discipline, etc.
 */
def priorTo2_13(scalaVersion: String): Boolean =
  CrossVersion.partialVersion(scalaVersion) match {
    case Some((2, minor)) if minor < 13 => true
    case _                              => false
  }

val previousCirceVersion = Some("0.12.3")
val scalaFiddleCirceVersion = "0.9.1"

lazy val baseSettings = Seq(
  scalacOptions ++= {
    if (priorTo2_13(scalaVersion.value)) compilerOptions
    else
      compilerOptions.flatMap {
        case "-Ywarn-unused-import" => Seq("-Ywarn-unused:imports")
        case "-Xfuture"             => Nil
        case other                  => Seq(other)
      }
  },
  scalacOptions in (Compile, console) ~= {
    _.filterNot(Set("-Ywarn-unused-import", "-Ywarn-unused:imports", "-Yno-predef"))
  },
  scalacOptions in (Test, console) ~= {
    _.filterNot(Set("-Ywarn-unused-import", "-Ywarn-unused:imports", "-Yno-predef"))
  },
  scalacOptions in Tut ~= {
    _.filterNot(Set("-Ywarn-unused-import", "-Yno-predef"))
  },
  scalacOptions in Test ~= {
    _.filterNot(Set("-Yno-predef"))
  },
  resolvers ++= Seq(
    Resolver.sonatypeRepo("releases"),
    Resolver.sonatypeRepo("snapshots")
  ),
  coverageHighlighting := true,
  (scalastyleSources in Compile) ++= (unmanagedSourceDirectories in Compile).value,
  ivyConfigurations += CompileTime.hide,
  unmanagedClasspath in Compile ++= update.value.select(configurationFilter(CompileTime.name)),
  unmanagedClasspath in Test ++= update.value.select(configurationFilter(CompileTime.name))
)

lazy val allSettings = baseSettings ++ publishSettings

def circeProject(path: String)(project: Project) = {
  val docName = path.split("-").mkString(" ")
  project.settings(
    description := s"circe $docName",
    moduleName := s"circe-$path",
    name := s"Circe $docName",
    allSettings
  )
}

def circeModule(path: String, mima: Option[String]): Project = {
  val id = path.split("-").reduce(_ + _.capitalize)
  Project(id, file(s"modules/$path"))
    .configure(circeProject(path))
    .settings(mimaPreviousArtifacts := mima.map("io.circe" %% moduleName.value % _).toSet)
}

def circeCrossModule(path: String, mima: Option[String], crossType: CrossType = CrossType.Full) = {
  val id = path.split("-").reduce(_ + _.capitalize)
  CrossProject(id, file(s"modules/$path"))(JVMPlatform, JSPlatform)
    .crossType(crossType)
    .settings(allSettings)
    .configure(circeProject(path))
    .jvmSettings(
      mimaPreviousArtifacts := mima.map("io.circe" %% moduleName.value % _).toSet
    )
}

/**
 * We omit all Scala.js projects from Unidoc generation.
 */
def noDocProjects(sv: String): Seq[ProjectReference] =
  (circeCrossModules.map(_._2) :+ tests :+ genericSimple :+ genericSimpleJS :+ benchmarkDotty).map(p =>
    p: ProjectReference
  )

lazy val docsMappingsAPIDir =
  settingKey[String]("Name of subdirectory in site target directory for api docs")

lazy val docSettings = allSettings ++ Seq(
  micrositeName := "circe",
  micrositeDescription := "A JSON library for Scala powered by Cats",
  micrositeAuthor := "Travis Brown",
  micrositeHighlightTheme := "atom-one-light",
  micrositeHomepage := "https://circe.github.io/circe/",
  micrositeBaseUrl := "/circe",
  micrositeDocumentationUrl := s"${docsMappingsAPIDir.value}/io/circe",
  micrositeDocumentationLabelDescription := "API Documentation",
  micrositeGithubOwner := "circe",
  micrositeGithubRepo := "circe",
  micrositeExtraMdFiles := Map(file("CONTRIBUTING.md") -> ExtraMdFileConfig("contributing.md", "docs")),
  micrositeTheme := "pattern",
  micrositePalette := Map(
    "brand-primary" -> "#5B5988",
    "brand-secondary" -> "#292E53",
    "brand-tertiary" -> "#222749",
    "gray-dark" -> "#49494B",
    "gray" -> "#7B7B7E",
    "gray-light" -> "#E5E5E6",
    "gray-lighter" -> "#F4F3F4",
    "white-color" -> "#FFFFFF"
  ),
  micrositeConfigYaml := ConfigYml(yamlInline = s"""
      |scalafiddle:
      |  dependency: io.circe %%% circe-core % $scalaFiddleCirceVersion,io.circe %%% circe-generic % $scalaFiddleCirceVersion,io.circe %%% circe-parser % $scalaFiddleCirceVersion
    """.stripMargin),
  docsMappingsAPIDir := "api",
  addMappingsToSiteDir(mappings in (ScalaUnidoc, packageDoc), docsMappingsAPIDir),
  ghpagesNoJekyll := true,
  scalacOptions in (ScalaUnidoc, unidoc) ++= Seq(
    "-groups",
    "-implicits",
    "-skip-packages",
    "scalaz",
    "-doc-source-url",
    scmInfo.value.get.browseUrl + "/tree/master€{FILE_PATH}.scala",
    "-sourcepath",
    baseDirectory.in(LocalRootProject).value.getAbsolutePath
  ),
  scalacOptions ~= {
    _.filterNot(Set("-Yno-predef"))
  },
  git.remoteRepo := "git@github.com:circe/circe.git",
  unidocProjectFilter in (ScalaUnidoc, unidoc) :=
    inAnyProject -- inProjects(noDocProjects(scalaVersion.value): _*),
  includeFilter in makeSite := "*.html" | "*.css" | "*.png" | "*.jpg" | "*.gif" | "*.svg" | "*.js" | "*.swf" | "*.yml" | "*.md"
)

lazy val docs = project
  .dependsOn(core, parser, shapes, testing)
  .settings(
    moduleName := "circe-docs",
    name := "Circe docs",
    mdocIn := file("docs/src/main/tut"),
    libraryDependencies ++= Seq(
      "io.circe" %% "circe-generic-extras" % "0.12.2",
      "io.circe" %% "circe-optics" % "0.12.0"
    )
  )
  .settings(docSettings)
  .settings(noPublishSettings)
  .settings(macroSettings)
  .enablePlugins(GhpagesPlugin)
  .enablePlugins(MicrositesPlugin)
  .enablePlugins(ScalaUnidocPlugin)

lazy val circeCrossModules = Seq[(Project, Project)](
  (numbersTesting, numbersTestingJS),
  (numbers, numbersJS),
  (core, coreJS),
  (extras, extrasJS),
  (generic, genericJS),
  (shapes, shapesJS),
  (literal, literalJS),
  (refined, refinedJS),
  (parser, parserJS),
  (scodec, scodecJS),
  (testing, testingJS),
  (tests, testsJS),
  (hygiene, hygieneJS)
)

lazy val circeJsModules = Seq[Project](scalajs, scalajsJavaTimeTest)
lazy val circeJvmModules = Seq[Project](benchmark, jawn)
lazy val circeDocsModules = Seq[Project](docs)

lazy val jvmProjects: Seq[Project] =
  circeCrossModules.map(_._1) ++ circeJvmModules

lazy val jsProjects: Seq[Project] =
  circeCrossModules.map(_._2) ++ circeJsModules

lazy val aggregatedProjects: Seq[ProjectReference] = (
  circeCrossModules.flatMap(cp => Seq(cp._1, cp._2)) ++
    circeJsModules ++ circeJvmModules
).map(p => p: ProjectReference)

lazy val macroSettings: Seq[Setting[_]] = Seq(
  libraryDependencies ++= (if (isDotty.value) Nil
                           else
                             (Seq(
                               scalaOrganization.value % "scala-compiler" % scalaVersion.value % Provided,
                               scalaOrganization.value % "scala-reflect" % scalaVersion.value % Provided
                             ) ++ (
                               if (priorTo2_13(scalaVersion.value)) {
                                 Seq(
                                   compilerPlugin(
                                     ("org.scalamacros" % "paradise" % paradiseVersion).cross(CrossVersion.patch)
                                   )
                                 )
                               } else Nil
                             ))),
  scalacOptions ++= (
    if (priorTo2_13(scalaVersion.value) || isDotty.value) Nil else Seq("-Ymacro-annotations")
  )
)

lazy val circe = project
  .in(file("."))
  .settings(allSettings)
  .settings(noPublishSettings)
  .settings(
    initialCommands in console :=
      """
        |import io.circe._
        |import io.circe.generic.auto._
        |import io.circe.literal._
        |import io.circe.parser._
        |import io.circe.syntax._
      """.stripMargin
  )
  .aggregate(aggregatedProjects: _*)
  .dependsOn(core, generic, literal, parser)

lazy val numbersTestingBase = circeCrossModule("numbers-testing", mima = previousCirceVersion, CrossType.Pure).settings(
  scalacOptions ~= {
    _.filterNot(Set("-Yno-predef"))
  },
  libraryDependencies += ("org.scalacheck" %%% "scalacheck" % scalaCheckVersion).withDottyCompat(scalaVersion.value),
  coverageExcludedPackages := "io\\.circe\\.numbers\\.testing\\..*"
)

lazy val numbersTesting = numbersTestingBase.jvm
lazy val numbersTestingJS = numbersTestingBase.js

lazy val numbersBase = circeCrossModule("numbers", mima = previousCirceVersion)
  .settings(
    scalacOptions in Test += "-language:implicitConversions",
    libraryDependencies +=
      "org.typelevel" %%% "discipline-scalatest" % disciplineScalaTestVersion % Test
  )
  .dependsOn(numbersTestingBase % Test)

lazy val numbers = numbersBase.jvm
lazy val numbersJS = numbersBase.js

lazy val coreBase = circeCrossModule("core", mima = previousCirceVersion)
  .settings(
    libraryDependencies += ("org.typelevel" %%% "cats-core" % catsVersion).withDottyCompat(scalaVersion.value),
    sourceGenerators in Compile += (sourceManaged in Compile).map(Boilerplate.gen).taskValue,
    Compile / unmanagedSourceDirectories ++= {
      def extraDirs(suffix: String) =
        CrossType.Full.sharedSrcDir(baseDirectory.value, "main").toList.map(f => file(f.getPath + suffix))

      CrossVersion.partialVersion(scalaVersion.value) match {
        case Some((2, y)) => extraDirs("-2") ++ (if (y >= 13) extraDirs("-2.13+") else Nil)
        case Some((0, _)) => extraDirs("-0") ++ extraDirs("-2.13+")
        case _            => Nil
      }
    }
  )
  .dependsOn(numbersBase)

lazy val core = coreBase.jvm
lazy val coreJS = coreBase.js

lazy val genericBase = circeCrossModule("generic", mima = previousCirceVersion)
  .settings(macroSettings)
  .settings(
    libraryDependencies ++= (if (isDotty.value) Nil else Seq("com.chuusai" %%% "shapeless" % shapelessVersion)),
    Test / classLoaderLayeringStrategy := ClassLoaderLayeringStrategy.AllLibraryJars,
    Compile / unmanagedSourceDirectories ++= {
      def extraDirs(suffix: String) =
        CrossType.Full.sharedSrcDir(baseDirectory.value, "main").toList.map(f => file(f.getPath + suffix))

      CrossVersion.partialVersion(scalaVersion.value) match {
        case Some((2, y)) => extraDirs("-2") ++ (if (y >= 13) extraDirs("-2.13+") else Nil)
        case Some((0, _)) => extraDirs("-0") ++ extraDirs("-2.13+")
        case _            => Nil
      }
    },
    Test / unmanagedSourceDirectories ++= {
      def extraDirs(suffix: String) =
        CrossType.Full.sharedSrcDir(baseDirectory.value, "test").toList.map(f => file(f.getPath + suffix))

      CrossVersion.partialVersion(scalaVersion.value) match {
        case Some((2, y)) => extraDirs("-2") ++ (if (y >= 13) extraDirs("-2.13+") else Nil)
        case Some((0, _)) => extraDirs("-0") ++ extraDirs("-2.13+")
        case _            => Nil
      }
    }
  )
  .jsSettings(
    libraryDependencies ++= Seq(
      "org.typelevel" %% "jawn-parser" % jawnVersion % Test,
      "io.github.cquiroz" %%% "scala-java-time" % scalaJavaTimeVersion % Test
    )
  )
  .dependsOn(coreBase, testsBase % Test)

lazy val generic = genericBase.jvm
lazy val genericJS = genericBase.js

lazy val genericSimpleBase = circeCrossModule("generic-simple", mima = previousCirceVersion, CrossType.Pure)
  .settings(macroSettings)
  .settings(
    crossScalaVersions := Seq("2.13.3"),
    libraryDependencies += "com.chuusai" %%% "shapeless" % shapelessVersion,
    Test / classLoaderLayeringStrategy := ClassLoaderLayeringStrategy.AllLibraryJars
  )
  .jsSettings(
    libraryDependencies ++= Seq(
      "org.typelevel" %% "jawn-parser" % jawnVersion % Test,
      "io.github.cquiroz" %%% "scala-java-time" % scalaJavaTimeVersion % Test
    )
  )
  .dependsOn(coreBase, testsBase % Test, literalBase % Test)

lazy val genericSimple = genericSimpleBase.jvm
lazy val genericSimpleJS = genericSimpleBase.js

lazy val shapesBase = circeCrossModule("shapes", mima = previousCirceVersion, CrossType.Pure)
  .settings(macroSettings)
  .settings(
    libraryDependencies += "com.chuusai" %%% "shapeless" % shapelessVersion,
    Test / classLoaderLayeringStrategy := ClassLoaderLayeringStrategy.AllLibraryJars
  )
  .jsSettings(
    libraryDependencies ++= Seq(
      "org.typelevel" %% "jawn-parser" % jawnVersion % Test,
      "io.github.cquiroz" %%% "scala-java-time" % scalaJavaTimeVersion % Test
    )
  )
  .dependsOn(coreBase, testsBase % Test, literalBase % Test)

lazy val shapes = shapesBase.jvm
lazy val shapesJS = shapesBase.js

lazy val literalBase = circeCrossModule("literal", mima = previousCirceVersion, CrossType.Pure)
  .settings(macroSettings)
  .settings(
    libraryDependencies ++= Seq(
      "com.chuusai" %%% "shapeless" % shapelessVersion % Test,
      "org.scalacheck" %%% "scalacheck" % scalaCheckVersion % Test,
      "org.scalatest" %%% "scalatest" % scalaTestVersion % Test,
      "org.scalatestplus" %%% "scalacheck-1-14" % "3.2.2.0" % Test
    )
  )
  .jsSettings(
    libraryDependencies ++= Seq(
      "org.typelevel" %% "jawn-parser" % jawnVersion % Test,
      "io.github.cquiroz" %%% "scala-java-time" % scalaJavaTimeVersion % Test
    )
  )
  .dependsOn(coreBase, parserBase % Test, testingBase % Test)

lazy val literal = literalBase.jvm
lazy val literalJS = literalBase.js

lazy val refinedBase = circeCrossModule("refined", mima = previousCirceVersion)
  .settings(
    libraryDependencies ++= Seq(
      "eu.timepit" %%% "refined" % refinedVersion,
      "eu.timepit" %%% "refined-scalacheck" % refinedVersion % Test
    ),
    Test / classLoaderLayeringStrategy := ClassLoaderLayeringStrategy.AllLibraryJars
  )
  .jsSettings(
    libraryDependencies += "io.github.cquiroz" %%% "scala-java-time" % scalaJavaTimeVersion % Test
  )
  .dependsOn(coreBase, testsBase % Test)

lazy val refined = refinedBase.jvm
lazy val refinedJS = refinedBase.js

lazy val parserBase = circeCrossModule("parser", mima = previousCirceVersion)
  .jvmConfigure(_.dependsOn(jawn))
  .jsConfigure(_.dependsOn(scalajs))
  .dependsOn(coreBase)

lazy val parser = parserBase.jvm
lazy val parserJS = parserBase.js

lazy val scalajs = circeModule("scalajs", mima = None).enablePlugins(ScalaJSPlugin).dependsOn(coreJS)
lazy val scalajsJavaTimeTest = circeModule("scalajs-java-time-test", mima = None)
  .enablePlugins(ScalaJSPlugin)
  .settings(noPublishSettings: _*)
  .settings(
    libraryDependencies ++= Seq(
      "org.scalatest" %%% "scalatest" % scalaTestVersion % Test
    )
  )
  .dependsOn(coreJS)

lazy val scodecBase = circeCrossModule("scodec", mima = previousCirceVersion)
  .settings(
    libraryDependencies += ("org.scodec" %%% "scodec-bits" % "1.1.21").withDottyCompat(scalaVersion.value),
    Test / classLoaderLayeringStrategy := ClassLoaderLayeringStrategy.AllLibraryJars
  )
  .jsSettings(
    libraryDependencies += "io.github.cquiroz" %%% "scala-java-time" % scalaJavaTimeVersion % Test
  )
  .dependsOn(coreBase, testsBase % Test)

lazy val scodec = scodecBase.jvm
lazy val scodecJS = scodecBase.js

lazy val testingBase = circeCrossModule("testing", mima = previousCirceVersion)
  .settings(
    scalacOptions ~= {
      _.filterNot(Set("-Yno-predef"))
    },
    libraryDependencies ++= Seq(
      "org.scalacheck" %%% "scalacheck" % scalaCheckVersion,
      "org.typelevel" %%% "cats-laws" % catsVersion,
      "org.typelevel" %%% "discipline-core" % disciplineVersion
    ).map(_.withDottyCompat(scalaVersion.value))
  )
  .settings(
    coverageExcludedPackages := "io\\.circe\\.testing\\..*"
  )
  .dependsOn(coreBase, numbersTestingBase)

lazy val testing = testingBase.jvm
lazy val testingJS = testingBase.js

lazy val testsBase = circeCrossModule("tests", mima = None)
  .settings(noPublishSettings: _*)
  .settings(
    scalacOptions ~= {
      _.filterNot(Set("-Yno-predef"))
    },
    scalacOptions in Test += "-language:implicitConversions",
    libraryDependencies ++= Seq(
      "com.chuusai" %%% "shapeless" % shapelessVersion,
      "org.typelevel" %%% "discipline-scalatest" % disciplineScalaTestVersion
    ).map(_.withDottyCompat(scalaVersion.value)),
    sourceGenerators in Test += (sourceManaged in Test).map(Boilerplate.genTests).taskValue,
    unmanagedResourceDirectories in Compile +=
      file("modules/tests") / "shared" / "src" / "main" / "resources",
    Compile / unmanagedSourceDirectories ++= {
      def extraDirs(suffix: String) =
        List("main").flatMap(CrossType.Full.sharedSrcDir(baseDirectory.value, _)).map(f => file(f.getPath + suffix))

      CrossVersion.partialVersion(scalaVersion.value) match {
        case Some((2, y)) => extraDirs("-2") ++ (if (y >= 13) extraDirs("-2.13+") else Nil)
        case Some((0, _)) => extraDirs("-0") ++ extraDirs("-2.13+")
        case _            => Nil
      }
    },
    Test / unmanagedSourceDirectories ++= {
      def extraDirs(suffix: String) =
        List("test").flatMap(CrossType.Full.sharedSrcDir(baseDirectory.value, _)).map(f => file(f.getPath + suffix))

      CrossVersion.partialVersion(scalaVersion.value) match {
        case Some((2, y)) => extraDirs("-2") ++ (if (y >= 13) extraDirs("-2.13+") else Nil)
        case Some((0, _)) => extraDirs("-0") ++ extraDirs("-2.13+")
        case _            => Nil
      }
    }
  )
  .settings(
    coverageExcludedPackages := "io\\.circe\\.tests\\..*"
  )
  .jvmSettings(
    fork := true
  )
  .jsSettings(
    libraryDependencies += "io.github.cquiroz" %%% "scala-java-time" % scalaJavaTimeVersion % Test
  )
  .dependsOn(coreBase, parserBase, testingBase)

lazy val tests = testsBase.jvm
lazy val testsJS = testsBase.js

lazy val hygieneBase = circeCrossModule("hygiene", mima = None)
  .settings(noPublishSettings)
  .settings(
    scalacOptions ++= Seq("-Yno-imports", "-Yno-predef")
  )
  .dependsOn(coreBase, genericBase, literalBase)

lazy val hygiene = hygieneBase.jvm.dependsOn(jawn)
lazy val hygieneJS = hygieneBase.js

lazy val jawn = circeModule("jawn", mima = previousCirceVersion)
  .settings(
    libraryDependencies ++= Seq(
      ("org.typelevel" %% "jawn-parser" % jawnVersion).withDottyCompat(scalaVersion.value),
      "org.typelevel" %%% "discipline-scalatest" % disciplineScalaTestVersion % Test
    )
  )
  .dependsOn(core)

lazy val extrasBase = circeCrossModule("extras", mima = previousCirceVersion).dependsOn(coreBase, testsBase % Test)

lazy val extras = extrasBase.jvm
lazy val extrasJS = extrasBase.js

lazy val benchmark = circeModule("benchmark", mima = None)
  .settings(noPublishSettings)
  .settings(
    scalacOptions ~= {
      _.filterNot(Set("-Yno-predef"))
    },
    libraryDependencies ++= Seq(
      "org.scalatest" %% "scalatest" % scalaTestVersion % Test
    )
  )
  .enablePlugins(JmhPlugin)
  .dependsOn(core, generic, jawn)

lazy val benchmarkDotty = circeModule("benchmark-dotty", mima = None)
  .settings(noPublishSettings)
  .settings(
    scalacOptions ~= {
      _.filterNot(Set("-Yno-predef"))
    }
  )
  .enablePlugins(JmhPlugin)
  .dependsOn(core, jawn)

lazy val publishSettings = Seq(
  releaseCrossBuild := true,
  releasePublishArtifactsAction := PgpKeys.publishSigned.value,
  releaseVcsSign := true,
  homepage := Some(url("https://github.com/circe/circe")),
  licenses := Seq("Apache 2.0" -> url("http://www.apache.org/licenses/LICENSE-2.0")),
  publishMavenStyle := true,
  publishArtifact in Test := false,
  pomIncludeRepository := { _ =>
    false
  },
  publishTo := {
    val nexus = "https://oss.sonatype.org/"
    if (isSnapshot.value)
      Some("snapshots".at(nexus + "content/repositories/snapshots"))
    else
      Some("releases".at(nexus + "service/local/staging/deploy/maven2"))
  },
  autoAPIMappings := true,
  apiURL := Some(url("https://circe.github.io/circe/api/")),
  scmInfo := Some(
    ScmInfo(
      url("https://github.com/circe/circe"),
      "scm:git:git@github.com:circe/circe.git"
    )
  ),
  developers := List(
    Developer("travisbrown", "Travis Brown", "travisrobertbrown@gmail.com", url("https://twitter.com/travisbrown"))
  ),
  pomPostProcess := { (node: XmlNode) =>
    new RuleTransformer(
      new RewriteRule {
        private def isTestScope(elem: Elem): Boolean =
          elem.label == "dependency" && elem.child.exists(child => child.label == "scope" && child.text == "test")

        override def transform(node: XmlNode): XmlNodeSeq = node match {
          case elem: Elem if isTestScope(elem) => Nil
          case _                               => node
        }
      }
    ).transform(node).head
  },
  sources.in(Compile, doc) := {
    val src = sources.in(Compile, doc).value

    if (isDotty.value) Nil else src
  }
)

lazy val noPublishSettings = Seq(
  publish := {},
  publishLocal := {},
  publishArtifact := false
)

credentials ++= (
  for {
    username <- Option(System.getenv().get("SONATYPE_USERNAME"))
    password <- Option(System.getenv().get("SONATYPE_PASSWORD"))
  } yield Credentials(
    "Sonatype Nexus Repository Manager",
    "oss.sonatype.org",
    username,
    password
  )
).toSeq

lazy val CompileTime = config("compile-time")

val formatCommands = ";scalafmtCheck;test:scalafmtCheck;scalafmtSbtCheck;scalastyle"

addCommandAlias("buildJVM", jvmProjects.map(";" + _.id + "/compile").mkString)
addCommandAlias(
  "validateJVM",
  ";buildJVM" + jvmProjects.map(";" + _.id + "/test").mkString + formatCommands
)
addCommandAlias("buildJS", jsProjects.map(";" + _.id + "/compile").mkString)
addCommandAlias(
  "validateJS",
  ";buildJS" + jsProjects.map(";" + _.id + "/test").mkString + formatCommands
)
addCommandAlias("validate", ";validateJVM;validateJS")<|MERGE_RESOLUTION|>--- conflicted
+++ resolved
@@ -29,15 +29,9 @@
 
 val paradiseVersion = "2.1.1"
 
-<<<<<<< HEAD
-val scalaTestVersion = "3.2.2"
-val scalaCheckVersion = "1.15.1"
-val disciplineVersion = "1.1.0"
-=======
 val scalaTestVersion = "3.2.3"
 val scalaCheckVersion = "1.14.3"
 val disciplineVersion = "1.1.2"
->>>>>>> 6410c54e
 val disciplineScalaTestVersion = "2.0.1"
 val scalaJavaTimeVersion = "2.0.0"
 
