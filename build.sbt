import ReleaseTransformations._
import microsites.ExtraMdFileConfig
import microsites.ConfigYml
import sbtcrossproject.{ CrossProject, CrossType }
import scala.xml.{ Elem, Node => XmlNode, NodeSeq => XmlNodeSeq }
import scala.xml.transform.{ RewriteRule, RuleTransformer }

organization in ThisBuild := "io.circe"
crossScalaVersions in ThisBuild := List("3.0.0-M3", "2.12.12", "2.13.4")
scalaVersion in ThisBuild := crossScalaVersions.value.last

githubWorkflowJavaVersions in ThisBuild := Seq("adopt@1.8")
githubWorkflowScalaVersions in ThisBuild := crossScalaVersions.in(ThisBuild).value.tail
githubWorkflowPublishTargetBranches in ThisBuild := Nil
githubWorkflowBuild in ThisBuild := Seq(
  WorkflowStep.Use("ruby", "setup-ruby", "v1", params = Map("ruby-version" -> "2.7"), name = Some("Set up Ruby")),
  WorkflowStep.Run(
    List("gem install sass", "gem install jekyll -v 4.0.0"),
    name = Some("Install Jekyll")
  ),
  WorkflowStep.Sbt(
    List(
      "clean",
      "coverage",
      "scalastyle",
      "scalafmtCheckAll",
      "scalafmtSbtCheck",
      "validateJVM",
      "benchmark/test"
    ),
    id = None,
    name = Some("Test")
  ),
  WorkflowStep.Sbt(
    List("coverageReport"),
    id = None,
    name = Some("Coverage")
  ),
  WorkflowStep.Use(
    "codecov",
    "codecov-action",
    "v1"
  )
)

val compilerOptions = Seq(
  "-deprecation",
  "-encoding",
  "UTF-8",
  "-feature",
  "-language:existentials",
  "-language:higherKinds",
  "-unchecked",
  "-Ywarn-dead-code",
  "-Ywarn-numeric-widen",
  "-Xfuture",
  "-Yno-predef",
  "-Ywarn-unused-import"
)

val catsVersion = "2.3.1"
val jawnVersion = "1.1.0"
val shapelessVersion = "2.3.3"
val refinedVersion = "0.9.21"

val paradiseVersion = "2.1.1"

val scalaTestVersion = "3.2.3"
val scalaCheckVersion = "1.15.2"
<<<<<<< HEAD
val munitVersion = "0.7.20"
val disciplineVersion = "1.1.4"
val disciplineScalaTestVersion = "2.1.1"
=======
val munitVersion = "0.7.22"
val disciplineVersion = "1.1.3"
val disciplineScalaTestVersion = "2.1.2"
>>>>>>> 9f92a632
val disciplineMunitVersion = "1.0.4"
val scalaJavaTimeVersion = "2.1.0"

/**
 * Some terrible hacks to work around Cats's decision to have builds for
 * different Scala versions depend on different versions of Discipline, etc.
 */
def priorTo2_13(scalaVersion: String): Boolean =
  CrossVersion.partialVersion(scalaVersion) match {
    case Some((2, minor)) if minor < 13 => true
    case _                              => false
  }

val previousCirceVersion = Some("0.12.3")
val scalaFiddleCirceVersion = "0.9.1"

lazy val baseSettings = Seq(
  scalacOptions ++= {
    if (priorTo2_13(scalaVersion.value)) compilerOptions
    else
      compilerOptions.flatMap {
        case "-Ywarn-unused-import" => Seq("-Ywarn-unused:imports")
        case "-Xfuture"             => Nil
        case other                  => Seq(other)
      }
  },
  scalacOptions in (Compile, console) ~= {
    _.filterNot(Set("-Ywarn-unused-import", "-Ywarn-unused:imports", "-Yno-predef"))
  },
  scalacOptions in (Test, console) ~= {
    _.filterNot(Set("-Ywarn-unused-import", "-Ywarn-unused:imports", "-Yno-predef"))
  },
  scalacOptions in Test ~= {
    _.filterNot(Set("-Yno-predef"))
  },
  resolvers ++= Seq(
    Resolver.sonatypeRepo("releases"),
    Resolver.sonatypeRepo("snapshots")
  ),
  coverageHighlighting := true,
  (scalastyleSources in Compile) ++= (unmanagedSourceDirectories in Compile).value,
  ivyConfigurations += CompileTime.hide,
  unmanagedClasspath in Compile ++= update.value.select(configurationFilter(CompileTime.name)),
  unmanagedClasspath in Test ++= update.value.select(configurationFilter(CompileTime.name)),
  testFrameworks += new TestFramework("munit.Framework"),
  scalaJSLinkerConfig in Test ~= (_.withModuleKind(ModuleKind.CommonJSModule))
)

lazy val allSettings = baseSettings ++ publishSettings

def circeProject(path: String)(project: Project) = {
  val docName = path.split("-").mkString(" ")
  project.settings(
    description := s"circe $docName",
    moduleName := s"circe-$path",
    name := s"Circe $docName",
    allSettings
  )
}

def circeModule(path: String, mima: Option[String]): Project = {
  val id = path.split("-").reduce(_ + _.capitalize)
  Project(id, file(s"modules/$path"))
    .configure(circeProject(path))
    .settings(mimaPreviousArtifacts := mima.map("io.circe" %% moduleName.value % _).toSet)
}

def circeCrossModule(path: String, mima: Option[String], crossType: CrossType = CrossType.Full) = {
  val id = path.split("-").reduce(_ + _.capitalize)
  CrossProject(id, file(s"modules/$path"))(JVMPlatform, JSPlatform)
    .crossType(crossType)
    .settings(allSettings)
    .configure(circeProject(path))
    .jvmSettings(
      mimaPreviousArtifacts := mima.map("io.circe" %% moduleName.value % _).toSet
    )
    .jsSettings(coverageEnabled := false)
}

/**
 * We omit all Scala.js projects from Unidoc generation.
 */
def noDocProjects(sv: String): Seq[ProjectReference] =
  (circeCrossModules.map(_._2) :+ tests :+ genericSimple :+ genericSimpleJS :+ benchmarkDotty).map(p =>
    p: ProjectReference
  )

lazy val docsMappingsAPIDir =
  settingKey[String]("Name of subdirectory in site target directory for api docs")

lazy val docSettings = allSettings ++ Seq(
  micrositeName := "circe",
  micrositeDescription := "A JSON library for Scala powered by Cats",
  micrositeAuthor := "Travis Brown",
  micrositeHighlightTheme := "atom-one-light",
  micrositeHomepage := "https://circe.github.io/circe/",
  micrositeBaseUrl := "/circe",
  micrositeDocumentationUrl := s"${docsMappingsAPIDir.value}/io/circe",
  micrositeDocumentationLabelDescription := "API Documentation",
  micrositeGithubOwner := "circe",
  micrositeGithubRepo := "circe",
  micrositeExtraMdFiles := Map(file("CONTRIBUTING.md") -> ExtraMdFileConfig("contributing.md", "docs")),
  micrositeTheme := "pattern",
  micrositePalette := Map(
    "brand-primary" -> "#5B5988",
    "brand-secondary" -> "#292E53",
    "brand-tertiary" -> "#222749",
    "gray-dark" -> "#49494B",
    "gray" -> "#7B7B7E",
    "gray-light" -> "#E5E5E6",
    "gray-lighter" -> "#F4F3F4",
    "white-color" -> "#FFFFFF"
  ),
  micrositeConfigYaml := ConfigYml(yamlInline = s"""
      |scalafiddle:
      |  dependency: io.circe %%% circe-core % $scalaFiddleCirceVersion,io.circe %%% circe-generic % $scalaFiddleCirceVersion,io.circe %%% circe-parser % $scalaFiddleCirceVersion
    """.stripMargin),
  docsMappingsAPIDir := "api",
  addMappingsToSiteDir(mappings in (ScalaUnidoc, packageDoc), docsMappingsAPIDir),
  ghpagesNoJekyll := true,
  scalacOptions in (ScalaUnidoc, unidoc) ++= Seq(
    "-groups",
    "-implicits",
    "-skip-packages",
    "scalaz",
    "-doc-source-url",
    scmInfo.value.get.browseUrl + "/tree/master€{FILE_PATH}.scala",
    "-sourcepath",
    baseDirectory.in(LocalRootProject).value.getAbsolutePath
  ),
  scalacOptions ~= {
    _.filterNot(Set("-Yno-predef"))
  },
  git.remoteRepo := "git@github.com:circe/circe.git",
  unidocProjectFilter in (ScalaUnidoc, unidoc) :=
    inAnyProject -- inProjects(noDocProjects(scalaVersion.value): _*),
  includeFilter in makeSite := "*.html" | "*.css" | "*.png" | "*.jpg" | "*.gif" | "*.svg" | "*.js" | "*.swf" | "*.yml" | "*.md"
)

lazy val docs = project
  .dependsOn(core, parser, shapes, testing)
  .settings(
    moduleName := "circe-docs",
    name := "Circe docs",
    mdocIn := file("docs/src/main/tut"),
    libraryDependencies ++= Seq(
      "io.circe" %% "circe-generic-extras" % "0.12.2",
      "io.circe" %% "circe-optics" % "0.12.0"
    )
  )
  .settings(docSettings)
  .settings(noPublishSettings)
  .settings(macroSettings)
  .enablePlugins(GhpagesPlugin)
  .enablePlugins(MicrositesPlugin)
  .enablePlugins(ScalaUnidocPlugin)

lazy val circeCrossModules = Seq[(Project, Project)](
  (numbersTesting, numbersTestingJS),
  (numbers, numbersJS),
  (core, coreJS),
  (pointer, pointerJS),
  (pointerLiteral, pointerLiteralJS),
  (extras, extrasJS),
  (generic, genericJS),
  (shapes, shapesJS),
  (literal, literalJS),
  (refined, refinedJS),
  (parser, parserJS),
  (scodec, scodecJS),
  (testing, testingJS),
  (tests, testsJS),
  (hygiene, hygieneJS)
)

lazy val circeJsModules = Seq[Project](scalajs, scalajsJavaTimeTest)
lazy val circeJvmModules = Seq[Project](benchmark, jawn)
lazy val circeDocsModules = Seq[Project](docs)

lazy val jvmProjects: Seq[Project] =
  circeCrossModules.map(_._1) ++ circeJvmModules

lazy val jsProjects: Seq[Project] =
  circeCrossModules.map(_._2) ++ circeJsModules

lazy val aggregatedProjects: Seq[ProjectReference] = (
  circeCrossModules.flatMap(cp => Seq(cp._1, cp._2)) ++
    circeJsModules ++ circeJvmModules
).map(p => p: ProjectReference)

lazy val macroSettings: Seq[Setting[_]] = Seq(
  libraryDependencies ++= (if (isDotty.value) Nil
                           else
                             (Seq(
                               scalaOrganization.value % "scala-compiler" % scalaVersion.value % Provided,
                               scalaOrganization.value % "scala-reflect" % scalaVersion.value % Provided
                             ) ++ (
                               if (priorTo2_13(scalaVersion.value)) {
                                 Seq(
                                   compilerPlugin(
                                     ("org.scalamacros" % "paradise" % paradiseVersion).cross(CrossVersion.patch)
                                   )
                                 )
                               } else Nil
                             ))),
  scalacOptions ++= (
    if (priorTo2_13(scalaVersion.value) || isDotty.value) Nil else Seq("-Ymacro-annotations")
  )
)

lazy val circe = project
  .in(file("."))
  .settings(allSettings)
  .settings(noPublishSettings)
  .settings(
    initialCommands in console :=
      """
        |import io.circe._
        |import io.circe.generic.auto._
        |import io.circe.literal._
        |import io.circe.parser._
        |import io.circe.syntax._
      """.stripMargin
  )
  .aggregate(aggregatedProjects: _*)
  .dependsOn(core, generic, literal, parser)

lazy val numbersTestingBase = circeCrossModule("numbers-testing", mima = previousCirceVersion, CrossType.Pure).settings(
  scalacOptions ~= {
    _.filterNot(Set("-Yno-predef"))
  },
  libraryDependencies += "org.scalacheck" %%% "scalacheck" % scalaCheckVersion,
  coverageExcludedPackages := "io\\.circe\\.numbers\\.testing\\..*"
)

lazy val numbersTesting = numbersTestingBase.jvm
lazy val numbersTestingJS = numbersTestingBase.js

lazy val numbersBase = circeCrossModule("numbers", mima = previousCirceVersion)
  .settings(
    scalacOptions in Test += "-language:implicitConversions",
    libraryDependencies +=
      "org.typelevel" %%% "discipline-munit" % disciplineMunitVersion % Test
  )
  .dependsOn(numbersTestingBase % Test)

lazy val numbers = numbersBase.jvm
lazy val numbersJS = numbersBase.js

lazy val coreBase = circeCrossModule("core", mima = previousCirceVersion)
  .settings(
    libraryDependencies += "org.typelevel" %%% "cats-core" % catsVersion,
    sourceGenerators in Compile += (sourceManaged in Compile).map(Boilerplate.gen).taskValue,
    Compile / unmanagedSourceDirectories ++= {
      def extraDirs(suffix: String) =
        CrossType.Full.sharedSrcDir(baseDirectory.value, "main").toList.map(f => file(f.getPath + suffix))

      CrossVersion.partialVersion(scalaVersion.value) match {
        case Some((2, y)) => extraDirs("-2") ++ (if (y >= 13) extraDirs("-2.13+") else Nil)
        case Some((3, _)) => extraDirs("-3") ++ extraDirs("-2.13+")
        case _            => Nil
      }
    }
  )
  .dependsOn(numbersBase)

lazy val core = coreBase.jvm
lazy val coreJS = coreBase.js

lazy val genericBase = circeCrossModule("generic", mima = previousCirceVersion)
  .settings(macroSettings)
  .settings(
    libraryDependencies ++= (if (isDotty.value) Nil else Seq("com.chuusai" %%% "shapeless" % shapelessVersion)),
    Test / classLoaderLayeringStrategy := ClassLoaderLayeringStrategy.AllLibraryJars,
    Compile / unmanagedSourceDirectories ++= {
      def extraDirs(suffix: String) =
        CrossType.Full.sharedSrcDir(baseDirectory.value, "main").toList.map(f => file(f.getPath + suffix))

      CrossVersion.partialVersion(scalaVersion.value) match {
        case Some((2, y)) => extraDirs("-2") ++ (if (y >= 13) extraDirs("-2.13+") else Nil)
        case Some((3, _)) => extraDirs("-3") ++ extraDirs("-2.13+")
        case _            => Nil
      }
    },
    Test / unmanagedSourceDirectories ++= {
      def extraDirs(suffix: String) =
        CrossType.Full.sharedSrcDir(baseDirectory.value, "test").toList.map(f => file(f.getPath + suffix))

      CrossVersion.partialVersion(scalaVersion.value) match {
        case Some((2, y)) => extraDirs("-2") ++ (if (y >= 13) extraDirs("-2.13+") else Nil)
        case Some((3, _)) => extraDirs("-3") ++ extraDirs("-2.13+")
        case _            => Nil
      }
    }
  )
  .jsSettings(
    libraryDependencies ++= Seq(
      "org.typelevel" %% "jawn-parser" % jawnVersion % Test,
      "io.github.cquiroz" %%% "scala-java-time" % scalaJavaTimeVersion % Test
    )
  )
  .dependsOn(coreBase, testsBase % Test)

lazy val generic = genericBase.jvm
lazy val genericJS = genericBase.js

lazy val genericSimpleBase = circeCrossModule("generic-simple", mima = previousCirceVersion, CrossType.Pure)
  .settings(macroSettings)
  .settings(
    crossScalaVersions := Seq("2.13.4"),
    libraryDependencies += "com.chuusai" %%% "shapeless" % shapelessVersion,
    Test / classLoaderLayeringStrategy := ClassLoaderLayeringStrategy.AllLibraryJars
  )
  .jsSettings(
    libraryDependencies ++= Seq(
      "org.typelevel" %% "jawn-parser" % jawnVersion % Test,
      "io.github.cquiroz" %%% "scala-java-time" % scalaJavaTimeVersion % Test
    )
  )
  .dependsOn(coreBase, testsBase % Test, literalBase % Test)

lazy val genericSimple = genericSimpleBase.jvm
lazy val genericSimpleJS = genericSimpleBase.js

lazy val shapesBase = circeCrossModule("shapes", mima = previousCirceVersion, CrossType.Pure)
  .settings(macroSettings)
  .settings(
    libraryDependencies += "com.chuusai" %%% "shapeless" % shapelessVersion,
    Test / classLoaderLayeringStrategy := ClassLoaderLayeringStrategy.AllLibraryJars
  )
  .jsSettings(
    libraryDependencies ++= Seq(
      "org.typelevel" %% "jawn-parser" % jawnVersion % Test,
      "io.github.cquiroz" %%% "scala-java-time" % scalaJavaTimeVersion % Test
    )
  )
  .dependsOn(coreBase, testsBase % Test, literalBase % Test)

lazy val shapes = shapesBase.jvm
lazy val shapesJS = shapesBase.js

lazy val literalBase = circeCrossModule("literal", mima = previousCirceVersion, CrossType.Pure)
  .settings(macroSettings)
  .settings(
    libraryDependencies ++= Seq(
      ("com.chuusai" %%% "shapeless" % shapelessVersion % Test).withDottyCompat(scalaVersion.value),
      "org.scalacheck" %%% "scalacheck" % scalaCheckVersion % Test,
      "org.scalameta" %%% "munit" % munitVersion % Test,
      "org.scalameta" %%% "munit-scalacheck" % munitVersion % Test
    )
  )
  .jsSettings(
    libraryDependencies ++= Seq(
      "org.typelevel" %% "jawn-parser" % jawnVersion % Test,
      "io.github.cquiroz" %%% "scala-java-time" % scalaJavaTimeVersion % Test
    )
  )
  .dependsOn(coreBase, parserBase % Test, testingBase % Test)

lazy val literal = literalBase.jvm
lazy val literalJS = literalBase.js

lazy val refinedBase = circeCrossModule("refined", mima = previousCirceVersion)
  .settings(
    libraryDependencies ++= Seq(
      "eu.timepit" %%% "refined" % refinedVersion,
      "eu.timepit" %%% "refined-scalacheck" % refinedVersion % Test
    ),
    Test / classLoaderLayeringStrategy := ClassLoaderLayeringStrategy.AllLibraryJars
  )
  .jsSettings(
    libraryDependencies += "io.github.cquiroz" %%% "scala-java-time" % scalaJavaTimeVersion % Test
  )
  .dependsOn(coreBase, testsBase % Test)

lazy val refined = refinedBase.jvm
lazy val refinedJS = refinedBase.js

lazy val parserBase = circeCrossModule("parser", mima = previousCirceVersion)
  .jvmConfigure(_.dependsOn(jawn))
  .jsConfigure(_.dependsOn(scalajs))
  .dependsOn(coreBase)

lazy val parser = parserBase.jvm
lazy val parserJS = parserBase.js

lazy val scalajs = circeModule("scalajs", mima = None).enablePlugins(ScalaJSPlugin).dependsOn(coreJS)
lazy val scalajsJavaTimeTest = circeModule("scalajs-java-time-test", mima = None)
  .enablePlugins(ScalaJSPlugin)
  .settings(noPublishSettings: _*)
  .settings(
    libraryDependencies ++= Seq(
      "org.scalameta" %%% "munit" % munitVersion % Test
    )
  )
  .dependsOn(coreJS)

lazy val scodecBase = circeCrossModule("scodec", mima = previousCirceVersion)
  .settings(
    libraryDependencies += "org.scodec" %%% "scodec-bits" % "1.1.24",
    Test / classLoaderLayeringStrategy := ClassLoaderLayeringStrategy.AllLibraryJars
  )
  .jsSettings(
    libraryDependencies += "io.github.cquiroz" %%% "scala-java-time" % scalaJavaTimeVersion % Test
  )
  .dependsOn(coreBase, testsBase % Test)

lazy val scodec = scodecBase.jvm
lazy val scodecJS = scodecBase.js

lazy val testingBase = circeCrossModule("testing", mima = previousCirceVersion)
  .settings(
    scalacOptions ~= {
      _.filterNot(Set("-Yno-predef"))
    },
    libraryDependencies ++= Seq(
      "org.scalacheck" %%% "scalacheck" % scalaCheckVersion,
      "org.typelevel" %%% "cats-laws" % catsVersion,
      "org.typelevel" %%% "discipline-core" % disciplineVersion
    )
  )
  .settings(
    coverageExcludedPackages := "io\\.circe\\.testing\\..*"
  )
  .dependsOn(coreBase, numbersTestingBase)

lazy val testing = testingBase.jvm
lazy val testingJS = testingBase.js

lazy val testsBase = circeCrossModule("tests", mima = None)
  .settings(noPublishSettings: _*)
  .settings(
    scalacOptions ~= {
      _.filterNot(Set("-Yno-predef"))
    },
    scalacOptions in Test += "-language:implicitConversions",
    libraryDependencies ++= Seq(
      ("com.chuusai" %%% "shapeless" % shapelessVersion).withDottyCompat(scalaVersion.value),
      ("org.typelevel" %%% "discipline-scalatest" % disciplineScalaTestVersion)
        .withDottyCompat(scalaVersion.value)
        .exclude("org.scalacheck", "scalacheck_2.13")
        .exclude("org.typelevel", "discipline-core_2.13"),
      "org.typelevel" %%% "discipline-munit" % disciplineMunitVersion
    ),
    sourceGenerators in Test += (sourceManaged in Test).map(Boilerplate.genTests).taskValue,
    unmanagedResourceDirectories in Compile +=
      file("modules/tests") / "shared" / "src" / "main" / "resources",
    Compile / unmanagedSourceDirectories ++= {
      def extraDirs(suffix: String) =
        List("main").flatMap(CrossType.Full.sharedSrcDir(baseDirectory.value, _)).map(f => file(f.getPath + suffix))

      CrossVersion.partialVersion(scalaVersion.value) match {
        case Some((2, y)) => extraDirs("-2") ++ (if (y >= 13) extraDirs("-2.13+") else Nil)
        case Some((3, _)) => extraDirs("-3") ++ extraDirs("-2.13+")
        case _            => Nil
      }
    },
    Test / unmanagedSourceDirectories ++= {
      def extraDirs(suffix: String) =
        List("test").flatMap(CrossType.Full.sharedSrcDir(baseDirectory.value, _)).map(f => file(f.getPath + suffix))

      CrossVersion.partialVersion(scalaVersion.value) match {
        case Some((2, y)) => extraDirs("-2") ++ (if (y >= 13) extraDirs("-2.13+") else Nil)
        case Some((3, _)) => extraDirs("-3") ++ extraDirs("-2.13+")
        case _            => Nil
      }
    }
  )
  .settings(
    coverageExcludedPackages := "io\\.circe\\.tests\\..*"
  )
  .jvmSettings(
    fork := true
  )
  .jsSettings(
    libraryDependencies += "io.github.cquiroz" %%% "scala-java-time" % scalaJavaTimeVersion % Test
  )
  .dependsOn(coreBase, parserBase, testingBase)

lazy val tests = testsBase.jvm
lazy val testsJS = testsBase.js

lazy val hygieneBase = circeCrossModule("hygiene", mima = None)
  .settings(noPublishSettings)
  .settings(
    scalacOptions ++= Seq("-Yno-imports", "-Yno-predef")
  )
  .dependsOn(coreBase, genericBase, literalBase)

lazy val hygiene = hygieneBase.jvm.dependsOn(jawn)
lazy val hygieneJS = hygieneBase.js

lazy val jawn = circeModule("jawn", mima = previousCirceVersion)
  .settings(
    libraryDependencies ++= Seq(
      "org.typelevel" %% "jawn-parser" % jawnVersion,
      "org.typelevel" %%% "discipline-munit" % disciplineMunitVersion % Test
    )
  )
  .dependsOn(core)

lazy val pointerBase =
  circeCrossModule("pointer", mima = previousCirceVersion, CrossType.Pure)
    .settings(
      libraryDependencies ++= Seq(
        "org.typelevel" %%% "discipline-munit" % "1.0.6" % Test
      )
    )
    .dependsOn(coreBase, parserBase % Test)

lazy val pointer = pointerBase.jvm
lazy val pointerJS = pointerBase.js

lazy val pointerLiteralBase = circeCrossModule("pointer-literal", mima = previousCirceVersion, CrossType.Pure)
  .settings(macroSettings)
  .settings(
    libraryDependencies ++= Seq(
      "org.scalameta" %%% "munit" % munitVersion % Test,
      "org.scalameta" %%% "munit-scalacheck" % munitVersion % Test
    )
  )
  .dependsOn(coreBase, pointerBase)

lazy val pointerLiteral = pointerLiteralBase.jvm
lazy val pointerLiteralJS = pointerLiteralBase.js

lazy val extrasBase = circeCrossModule("extras", mima = previousCirceVersion).dependsOn(coreBase, testsBase % Test)

lazy val extras = extrasBase.jvm
lazy val extrasJS = extrasBase.js

lazy val benchmark = circeModule("benchmark", mima = None)
  .settings(noPublishSettings)
  .settings(
    scalacOptions ~= {
      _.filterNot(Set("-Yno-predef"))
    },
    libraryDependencies ++= Seq(
      "io.circe" %% "circe-optics" % "0.13.0",
      "org.scalameta" %% "munit" % munitVersion % Test
    )
  )
  .enablePlugins(JmhPlugin)
  .dependsOn(core, generic, jawn, pointer)

lazy val benchmarkDotty = circeModule("benchmark-dotty", mima = None)
  .settings(noPublishSettings)
  .settings(
    scalacOptions ~= {
      _.filterNot(Set("-Yno-predef"))
    }
  )
  .enablePlugins(JmhPlugin)
  .dependsOn(core, jawn)

lazy val publishSettings = Seq(
  releaseCrossBuild := true,
  releasePublishArtifactsAction := PgpKeys.publishSigned.value,
  releaseVcsSign := true,
  homepage := Some(url("https://github.com/circe/circe")),
  licenses := Seq("Apache 2.0" -> url("http://www.apache.org/licenses/LICENSE-2.0")),
  publishMavenStyle := true,
  publishArtifact in Test := false,
  pomIncludeRepository := { _ =>
    false
  },
  publishTo := {
    val nexus = "https://oss.sonatype.org/"
    if (isSnapshot.value)
      Some("snapshots".at(nexus + "content/repositories/snapshots"))
    else
      Some("releases".at(nexus + "service/local/staging/deploy/maven2"))
  },
  autoAPIMappings := true,
  apiURL := Some(url("https://circe.github.io/circe/api/")),
  scmInfo := Some(
    ScmInfo(
      url("https://github.com/circe/circe"),
      "scm:git:git@github.com:circe/circe.git"
    )
  ),
  developers := List(
    Developer("travisbrown", "Travis Brown", "travisrobertbrown@gmail.com", url("https://twitter.com/travisbrown"))
  ),
  pomPostProcess := { (node: XmlNode) =>
    new RuleTransformer(
      new RewriteRule {
        private def isTestScope(elem: Elem): Boolean =
          elem.label == "dependency" && elem.child.exists(child => child.label == "scope" && child.text == "test")

        override def transform(node: XmlNode): XmlNodeSeq = node match {
          case elem: Elem if isTestScope(elem) => Nil
          case _                               => node
        }
      }
    ).transform(node).head
  },
  sources.in(Compile, doc) := {
    val src = sources.in(Compile, doc).value

    if (isDotty.value) Nil else src
  }
)

lazy val noPublishSettings = Seq(
  publish := {},
  publishLocal := {},
  publishArtifact := false
)

credentials ++= (
  for {
    username <- Option(System.getenv().get("SONATYPE_USERNAME"))
    password <- Option(System.getenv().get("SONATYPE_PASSWORD"))
  } yield Credentials(
    "Sonatype Nexus Repository Manager",
    "oss.sonatype.org",
    username,
    password
  )
).toSeq

lazy val CompileTime = config("compile-time")

val formatCommands = ";scalafmtCheck;test:scalafmtCheck;scalafmtSbtCheck;scalastyle"

addCommandAlias("buildJVM", jvmProjects.map(";" + _.id + "/compile").mkString)
addCommandAlias(
  "validateJVM",
  ";buildJVM" + jvmProjects.map(";" + _.id + "/test").mkString + formatCommands
)
addCommandAlias("buildJS", jsProjects.map(";" + _.id + "/compile").mkString)
addCommandAlias(
  "validateJS",
  ";buildJS" + jsProjects.map(";" + _.id + "/test").mkString + formatCommands
)
addCommandAlias("validate", ";validateJVM;validateJS")<|MERGE_RESOLUTION|>--- conflicted
+++ resolved
@@ -67,15 +67,9 @@
 
 val scalaTestVersion = "3.2.3"
 val scalaCheckVersion = "1.15.2"
-<<<<<<< HEAD
-val munitVersion = "0.7.20"
-val disciplineVersion = "1.1.4"
-val disciplineScalaTestVersion = "2.1.1"
-=======
 val munitVersion = "0.7.22"
 val disciplineVersion = "1.1.3"
 val disciplineScalaTestVersion = "2.1.2"
->>>>>>> 9f92a632
 val disciplineMunitVersion = "1.0.4"
 val scalaJavaTimeVersion = "2.1.0"
 
