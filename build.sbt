--- conflicted
+++ resolved
@@ -30,13 +30,8 @@
 val paradiseVersion = "2.1.1"
 
 val scalaTestVersion = "3.2.2"
-<<<<<<< HEAD
-val scalaCheckVersion = "1.15.0"
-val disciplineVersion = "1.0.3"
-=======
 val scalaCheckVersion = "1.14.3"
 val disciplineVersion = "1.1.0"
->>>>>>> f61001f0
 val disciplineScalaTestVersion = "2.0.1"
 val scalaJavaTimeVersion = "2.0.0"
 
