import ReleaseTransformations._
import microsites.ExtraMdFileConfig
import microsites.ConfigYml
import sbtcrossproject.{ CrossProject, CrossType }
import scala.xml.{ Elem, Node => XmlNode, NodeSeq => XmlNodeSeq }
import scala.xml.transform.{ RewriteRule, RuleTransformer }

organization in ThisBuild := "io.circe"

val compilerOptions = Seq(
  "-deprecation",
  "-encoding",
  "UTF-8",
  "-feature",
  "-language:existentials",
  "-language:higherKinds",
  "-unchecked",
  "-Ywarn-dead-code",
  "-Ywarn-numeric-widen",
  "-Xfuture",
  "-Yno-predef",
  "-Ywarn-unused-import"
)

<<<<<<< HEAD
val catsVersion = "2.2.0"
val jawnVersion = "1.0.2"
=======
val catsVersion = "2.3.0"
val jawnVersion = "1.0.1"
>>>>>>> bec2ab97
val shapelessVersion = "2.3.3"
val refinedVersion = "0.9.17"

val paradiseVersion = "2.1.1"

val scalaTestVersion = "3.2.3"
val scalaCheckVersion = "1.15.1"
val disciplineVersion = "1.1.2"
val disciplineScalaTestVersion = "2.0.1"
val scalaJavaTimeVersion = "2.0.0"

/**
 * Some terrible hacks to work around Cats's decision to have builds for
 * different Scala versions depend on different versions of Discipline, etc.
 */
def priorTo2_13(scalaVersion: String): Boolean =
  CrossVersion.partialVersion(scalaVersion) match {
    case Some((2, minor)) if minor < 13 => true
    case _                              => false
  }

val previousCirceVersion = Some("0.12.3")
val scalaFiddleCirceVersion = "0.9.1"

lazy val baseSettings = Seq(
  scalacOptions ++= {
    if (priorTo2_13(scalaVersion.value)) compilerOptions
    else
      compilerOptions.flatMap {
        case "-Ywarn-unused-import" => Seq("-Ywarn-unused:imports")
        case "-Xfuture"             => Nil
        case other                  => Seq(other)
      }
  },
  scalacOptions in (Compile, console) ~= {
    _.filterNot(Set("-Ywarn-unused-import", "-Ywarn-unused:imports", "-Yno-predef"))
  },
  scalacOptions in (Test, console) ~= {
    _.filterNot(Set("-Ywarn-unused-import", "-Ywarn-unused:imports", "-Yno-predef"))
  },
  scalacOptions in Tut ~= {
    _.filterNot(Set("-Ywarn-unused-import", "-Yno-predef"))
  },
  scalacOptions in Test ~= {
    _.filterNot(Set("-Yno-predef"))
  },
  resolvers ++= Seq(
    Resolver.sonatypeRepo("releases"),
    Resolver.sonatypeRepo("snapshots")
  ),
  coverageHighlighting := true,
  (scalastyleSources in Compile) ++= (unmanagedSourceDirectories in Compile).value,
  ivyConfigurations += CompileTime.hide,
  unmanagedClasspath in Compile ++= update.value.select(configurationFilter(CompileTime.name)),
  unmanagedClasspath in Test ++= update.value.select(configurationFilter(CompileTime.name))
)

lazy val allSettings = baseSettings ++ publishSettings

def circeProject(path: String)(project: Project) = {
  val docName = path.split("-").mkString(" ")
  project.settings(
    description := s"circe $docName",
    moduleName := s"circe-$path",
    name := s"Circe $docName",
    allSettings
  )
}

def circeModule(path: String, mima: Option[String]): Project = {
  val id = path.split("-").reduce(_ + _.capitalize)
  Project(id, file(s"modules/$path"))
    .configure(circeProject(path))
    .settings(mimaPreviousArtifacts := mima.map("io.circe" %% moduleName.value % _).toSet)
}

def circeCrossModule(path: String, mima: Option[String], crossType: CrossType = CrossType.Full) = {
  val id = path.split("-").reduce(_ + _.capitalize)
  CrossProject(id, file(s"modules/$path"))(JVMPlatform, JSPlatform)
    .crossType(crossType)
    .settings(allSettings)
    .configure(circeProject(path))
    .jvmSettings(
      mimaPreviousArtifacts := mima.map("io.circe" %% moduleName.value % _).toSet
    )
}

/**
 * We omit all Scala.js projects from Unidoc generation.
 */
def noDocProjects(sv: String): Seq[ProjectReference] =
  (circeCrossModules.map(_._2) :+ tests :+ genericSimple :+ genericSimpleJS :+ benchmarkDotty).map(p =>
    p: ProjectReference
  )

lazy val docsMappingsAPIDir =
  settingKey[String]("Name of subdirectory in site target directory for api docs")

lazy val docSettings = allSettings ++ Seq(
  micrositeName := "circe",
  micrositeDescription := "A JSON library for Scala powered by Cats",
  micrositeAuthor := "Travis Brown",
  micrositeHighlightTheme := "atom-one-light",
  micrositeHomepage := "https://circe.github.io/circe/",
  micrositeBaseUrl := "/circe",
  micrositeDocumentationUrl := s"${docsMappingsAPIDir.value}/io/circe",
  micrositeDocumentationLabelDescription := "API Documentation",
  micrositeGithubOwner := "circe",
  micrositeGithubRepo := "circe",
  micrositeExtraMdFiles := Map(file("CONTRIBUTING.md") -> ExtraMdFileConfig("contributing.md", "docs")),
  micrositeTheme := "pattern",
  micrositePalette := Map(
    "brand-primary" -> "#5B5988",
    "brand-secondary" -> "#292E53",
    "brand-tertiary" -> "#222749",
    "gray-dark" -> "#49494B",
    "gray" -> "#7B7B7E",
    "gray-light" -> "#E5E5E6",
    "gray-lighter" -> "#F4F3F4",
    "white-color" -> "#FFFFFF"
  ),
  micrositeConfigYaml := ConfigYml(yamlInline = s"""
      |scalafiddle:
      |  dependency: io.circe %%% circe-core % $scalaFiddleCirceVersion,io.circe %%% circe-generic % $scalaFiddleCirceVersion,io.circe %%% circe-parser % $scalaFiddleCirceVersion
    """.stripMargin),
  docsMappingsAPIDir := "api",
  addMappingsToSiteDir(mappings in (ScalaUnidoc, packageDoc), docsMappingsAPIDir),
  ghpagesNoJekyll := true,
  scalacOptions in (ScalaUnidoc, unidoc) ++= Seq(
    "-groups",
    "-implicits",
    "-skip-packages",
    "scalaz",
    "-doc-source-url",
    scmInfo.value.get.browseUrl + "/tree/master€{FILE_PATH}.scala",
    "-sourcepath",
    baseDirectory.in(LocalRootProject).value.getAbsolutePath
  ),
  scalacOptions ~= {
    _.filterNot(Set("-Yno-predef"))
  },
  git.remoteRepo := "git@github.com:circe/circe.git",
  unidocProjectFilter in (ScalaUnidoc, unidoc) :=
    inAnyProject -- inProjects(noDocProjects(scalaVersion.value): _*),
  includeFilter in makeSite := "*.html" | "*.css" | "*.png" | "*.jpg" | "*.gif" | "*.svg" | "*.js" | "*.swf" | "*.yml" | "*.md"
)

lazy val docs = project
  .dependsOn(core, parser, shapes, testing)
  .settings(
    moduleName := "circe-docs",
    name := "Circe docs",
    mdocIn := file("docs/src/main/tut"),
    libraryDependencies ++= Seq(
      "io.circe" %% "circe-generic-extras" % "0.12.2",
      "io.circe" %% "circe-optics" % "0.12.0"
    )
  )
  .settings(docSettings)
  .settings(noPublishSettings)
  .settings(macroSettings)
  .enablePlugins(GhpagesPlugin)
  .enablePlugins(MicrositesPlugin)
  .enablePlugins(ScalaUnidocPlugin)

lazy val circeCrossModules = Seq[(Project, Project)](
  (numbersTesting, numbersTestingJS),
  (numbers, numbersJS),
  (core, coreJS),
  (extras, extrasJS),
  (generic, genericJS),
  (shapes, shapesJS),
  (literal, literalJS),
  (refined, refinedJS),
  (parser, parserJS),
  (scodec, scodecJS),
  (testing, testingJS),
  (tests, testsJS),
  (hygiene, hygieneJS)
)

lazy val circeJsModules = Seq[Project](scalajs, scalajsJavaTimeTest)
lazy val circeJvmModules = Seq[Project](benchmark, jawn)
lazy val circeDocsModules = Seq[Project](docs)

lazy val jvmProjects: Seq[Project] =
  circeCrossModules.map(_._1) ++ circeJvmModules

lazy val jsProjects: Seq[Project] =
  circeCrossModules.map(_._2) ++ circeJsModules

lazy val aggregatedProjects: Seq[ProjectReference] = (
  circeCrossModules.flatMap(cp => Seq(cp._1, cp._2)) ++
    circeJsModules ++ circeJvmModules
).map(p => p: ProjectReference)

lazy val macroSettings: Seq[Setting[_]] = Seq(
  libraryDependencies ++= (if (isDotty.value) Nil
                           else
                             (Seq(
                               scalaOrganization.value % "scala-compiler" % scalaVersion.value % Provided,
                               scalaOrganization.value % "scala-reflect" % scalaVersion.value % Provided
                             ) ++ (
                               if (priorTo2_13(scalaVersion.value)) {
                                 Seq(
                                   compilerPlugin(
                                     ("org.scalamacros" % "paradise" % paradiseVersion).cross(CrossVersion.patch)
                                   )
                                 )
                               } else Nil
                             ))),
  scalacOptions ++= (
    if (priorTo2_13(scalaVersion.value) || isDotty.value) Nil else Seq("-Ymacro-annotations")
  )
)

lazy val circe = project
  .in(file("."))
  .settings(allSettings)
  .settings(noPublishSettings)
  .settings(
    initialCommands in console :=
      """
        |import io.circe._
        |import io.circe.generic.auto._
        |import io.circe.literal._
        |import io.circe.parser._
        |import io.circe.syntax._
      """.stripMargin
  )
  .aggregate(aggregatedProjects: _*)
  .dependsOn(core, generic, literal, parser)

lazy val numbersTestingBase = circeCrossModule("numbers-testing", mima = previousCirceVersion, CrossType.Pure).settings(
  scalacOptions ~= {
    _.filterNot(Set("-Yno-predef"))
  },
  libraryDependencies += ("org.scalacheck" %%% "scalacheck" % scalaCheckVersion).withDottyCompat(scalaVersion.value),
  coverageExcludedPackages := "io\\.circe\\.numbers\\.testing\\..*"
)

lazy val numbersTesting = numbersTestingBase.jvm
lazy val numbersTestingJS = numbersTestingBase.js

lazy val numbersBase = circeCrossModule("numbers", mima = previousCirceVersion)
  .settings(
    scalacOptions in Test += "-language:implicitConversions",
    libraryDependencies +=
      "org.typelevel" %%% "discipline-scalatest" % disciplineScalaTestVersion % Test
  )
  .dependsOn(numbersTestingBase % Test)

lazy val numbers = numbersBase.jvm
lazy val numbersJS = numbersBase.js

lazy val coreBase = circeCrossModule("core", mima = previousCirceVersion)
  .settings(
    libraryDependencies += ("org.typelevel" %%% "cats-core" % catsVersion).withDottyCompat(scalaVersion.value),
    sourceGenerators in Compile += (sourceManaged in Compile).map(Boilerplate.gen).taskValue,
    Compile / unmanagedSourceDirectories ++= {
      def extraDirs(suffix: String) =
        CrossType.Full.sharedSrcDir(baseDirectory.value, "main").toList.map(f => file(f.getPath + suffix))

      CrossVersion.partialVersion(scalaVersion.value) match {
        case Some((2, y)) => extraDirs("-2") ++ (if (y >= 13) extraDirs("-2.13+") else Nil)
        case Some((0, _)) => extraDirs("-0") ++ extraDirs("-2.13+")
        case _            => Nil
      }
    }
  )
  .dependsOn(numbersBase)

lazy val core = coreBase.jvm
lazy val coreJS = coreBase.js

lazy val genericBase = circeCrossModule("generic", mima = previousCirceVersion)
  .settings(macroSettings)
  .settings(
    libraryDependencies ++= (if (isDotty.value) Nil else Seq("com.chuusai" %%% "shapeless" % shapelessVersion)),
    Test / classLoaderLayeringStrategy := ClassLoaderLayeringStrategy.AllLibraryJars,
    Compile / unmanagedSourceDirectories ++= {
      def extraDirs(suffix: String) =
        CrossType.Full.sharedSrcDir(baseDirectory.value, "main").toList.map(f => file(f.getPath + suffix))

      CrossVersion.partialVersion(scalaVersion.value) match {
        case Some((2, y)) => extraDirs("-2") ++ (if (y >= 13) extraDirs("-2.13+") else Nil)
        case Some((0, _)) => extraDirs("-0") ++ extraDirs("-2.13+")
        case _            => Nil
      }
    },
    Test / unmanagedSourceDirectories ++= {
      def extraDirs(suffix: String) =
        CrossType.Full.sharedSrcDir(baseDirectory.value, "test").toList.map(f => file(f.getPath + suffix))

      CrossVersion.partialVersion(scalaVersion.value) match {
        case Some((2, y)) => extraDirs("-2") ++ (if (y >= 13) extraDirs("-2.13+") else Nil)
        case Some((0, _)) => extraDirs("-0") ++ extraDirs("-2.13+")
        case _            => Nil
      }
    }
  )
  .jsSettings(
    libraryDependencies ++= Seq(
      "org.typelevel" %% "jawn-parser" % jawnVersion % Test,
      "io.github.cquiroz" %%% "scala-java-time" % scalaJavaTimeVersion % Test
    )
  )
  .dependsOn(coreBase, testsBase % Test)

lazy val generic = genericBase.jvm
lazy val genericJS = genericBase.js

lazy val genericSimpleBase = circeCrossModule("generic-simple", mima = previousCirceVersion, CrossType.Pure)
  .settings(macroSettings)
  .settings(
    crossScalaVersions := Seq("2.13.3"),
    libraryDependencies += "com.chuusai" %%% "shapeless" % shapelessVersion,
    Test / classLoaderLayeringStrategy := ClassLoaderLayeringStrategy.AllLibraryJars
  )
  .jsSettings(
    libraryDependencies ++= Seq(
      "org.typelevel" %% "jawn-parser" % jawnVersion % Test,
      "io.github.cquiroz" %%% "scala-java-time" % scalaJavaTimeVersion % Test
    )
  )
  .dependsOn(coreBase, testsBase % Test, literalBase % Test)

lazy val genericSimple = genericSimpleBase.jvm
lazy val genericSimpleJS = genericSimpleBase.js

lazy val shapesBase = circeCrossModule("shapes", mima = previousCirceVersion, CrossType.Pure)
  .settings(macroSettings)
  .settings(
    libraryDependencies += "com.chuusai" %%% "shapeless" % shapelessVersion,
    Test / classLoaderLayeringStrategy := ClassLoaderLayeringStrategy.AllLibraryJars
  )
  .jsSettings(
    libraryDependencies ++= Seq(
      "org.typelevel" %% "jawn-parser" % jawnVersion % Test,
      "io.github.cquiroz" %%% "scala-java-time" % scalaJavaTimeVersion % Test
    )
  )
  .dependsOn(coreBase, testsBase % Test, literalBase % Test)

lazy val shapes = shapesBase.jvm
lazy val shapesJS = shapesBase.js

lazy val literalBase = circeCrossModule("literal", mima = previousCirceVersion, CrossType.Pure)
  .settings(macroSettings)
  .settings(
    libraryDependencies ++= Seq(
      "com.chuusai" %%% "shapeless" % shapelessVersion % Test,
      "org.scalacheck" %%% "scalacheck" % scalaCheckVersion % Test,
      "org.scalatest" %%% "scalatest" % scalaTestVersion % Test,
      "org.scalatestplus" %%% "scalacheck-1-15" % "3.2.3.0" % Test
    )
  )
  .jsSettings(
    libraryDependencies ++= Seq(
      "org.typelevel" %% "jawn-parser" % jawnVersion % Test,
      "io.github.cquiroz" %%% "scala-java-time" % scalaJavaTimeVersion % Test
    )
  )
  .dependsOn(coreBase, parserBase % Test, testingBase % Test)

lazy val literal = literalBase.jvm
lazy val literalJS = literalBase.js

lazy val refinedBase = circeCrossModule("refined", mima = previousCirceVersion)
  .settings(
    libraryDependencies ++= Seq(
      "eu.timepit" %%% "refined" % refinedVersion,
      "eu.timepit" %%% "refined-scalacheck" % refinedVersion % Test
    ),
    Test / classLoaderLayeringStrategy := ClassLoaderLayeringStrategy.AllLibraryJars
  )
  .jsSettings(
    libraryDependencies += "io.github.cquiroz" %%% "scala-java-time" % scalaJavaTimeVersion % Test
  )
  .dependsOn(coreBase, testsBase % Test)

lazy val refined = refinedBase.jvm
lazy val refinedJS = refinedBase.js

lazy val parserBase = circeCrossModule("parser", mima = previousCirceVersion)
  .jvmConfigure(_.dependsOn(jawn))
  .jsConfigure(_.dependsOn(scalajs))
  .dependsOn(coreBase)

lazy val parser = parserBase.jvm
lazy val parserJS = parserBase.js

lazy val scalajs = circeModule("scalajs", mima = None).enablePlugins(ScalaJSPlugin).dependsOn(coreJS)
lazy val scalajsJavaTimeTest = circeModule("scalajs-java-time-test", mima = None)
  .enablePlugins(ScalaJSPlugin)
  .settings(noPublishSettings: _*)
  .settings(
    libraryDependencies ++= Seq(
      "org.scalatest" %%% "scalatest" % scalaTestVersion % Test
    )
  )
  .dependsOn(coreJS)

lazy val scodecBase = circeCrossModule("scodec", mima = previousCirceVersion)
  .settings(
    libraryDependencies += ("org.scodec" %%% "scodec-bits" % "1.1.22").withDottyCompat(scalaVersion.value),
    Test / classLoaderLayeringStrategy := ClassLoaderLayeringStrategy.AllLibraryJars
  )
  .jsSettings(
    libraryDependencies += "io.github.cquiroz" %%% "scala-java-time" % scalaJavaTimeVersion % Test
  )
  .dependsOn(coreBase, testsBase % Test)

lazy val scodec = scodecBase.jvm
lazy val scodecJS = scodecBase.js

lazy val testingBase = circeCrossModule("testing", mima = previousCirceVersion)
  .settings(
    scalacOptions ~= {
      _.filterNot(Set("-Yno-predef"))
    },
    libraryDependencies ++= Seq(
      "org.scalacheck" %%% "scalacheck" % scalaCheckVersion,
      "org.typelevel" %%% "cats-laws" % catsVersion,
      "org.typelevel" %%% "discipline-core" % disciplineVersion
    ).map(_.withDottyCompat(scalaVersion.value))
  )
  .settings(
    coverageExcludedPackages := "io\\.circe\\.testing\\..*"
  )
  .dependsOn(coreBase, numbersTestingBase)

lazy val testing = testingBase.jvm
lazy val testingJS = testingBase.js

lazy val testsBase = circeCrossModule("tests", mima = None)
  .settings(noPublishSettings: _*)
  .settings(
    scalacOptions ~= {
      _.filterNot(Set("-Yno-predef"))
    },
    scalacOptions in Test += "-language:implicitConversions",
    libraryDependencies ++= Seq(
      "com.chuusai" %%% "shapeless" % shapelessVersion,
      "org.typelevel" %%% "discipline-scalatest" % disciplineScalaTestVersion
    ).map(_.withDottyCompat(scalaVersion.value)),
    sourceGenerators in Test += (sourceManaged in Test).map(Boilerplate.genTests).taskValue,
    unmanagedResourceDirectories in Compile +=
      file("modules/tests") / "shared" / "src" / "main" / "resources",
    Compile / unmanagedSourceDirectories ++= {
      def extraDirs(suffix: String) =
        List("main").flatMap(CrossType.Full.sharedSrcDir(baseDirectory.value, _)).map(f => file(f.getPath + suffix))

      CrossVersion.partialVersion(scalaVersion.value) match {
        case Some((2, y)) => extraDirs("-2") ++ (if (y >= 13) extraDirs("-2.13+") else Nil)
        case Some((0, _)) => extraDirs("-0") ++ extraDirs("-2.13+")
        case _            => Nil
      }
    },
    Test / unmanagedSourceDirectories ++= {
      def extraDirs(suffix: String) =
        List("test").flatMap(CrossType.Full.sharedSrcDir(baseDirectory.value, _)).map(f => file(f.getPath + suffix))

      CrossVersion.partialVersion(scalaVersion.value) match {
        case Some((2, y)) => extraDirs("-2") ++ (if (y >= 13) extraDirs("-2.13+") else Nil)
        case Some((0, _)) => extraDirs("-0") ++ extraDirs("-2.13+")
        case _            => Nil
      }
    }
  )
  .settings(
    coverageExcludedPackages := "io\\.circe\\.tests\\..*"
  )
  .jvmSettings(
    fork := true
  )
  .jsSettings(
    libraryDependencies += "io.github.cquiroz" %%% "scala-java-time" % scalaJavaTimeVersion % Test
  )
  .dependsOn(coreBase, parserBase, testingBase)

lazy val tests = testsBase.jvm
lazy val testsJS = testsBase.js

lazy val hygieneBase = circeCrossModule("hygiene", mima = None)
  .settings(noPublishSettings)
  .settings(
    scalacOptions ++= Seq("-Yno-imports", "-Yno-predef")
  )
  .dependsOn(coreBase, genericBase, literalBase)

lazy val hygiene = hygieneBase.jvm.dependsOn(jawn)
lazy val hygieneJS = hygieneBase.js

lazy val jawn = circeModule("jawn", mima = previousCirceVersion)
  .settings(
    libraryDependencies ++= Seq(
      ("org.typelevel" %% "jawn-parser" % jawnVersion).withDottyCompat(scalaVersion.value),
      "org.typelevel" %%% "discipline-scalatest" % disciplineScalaTestVersion % Test
    )
  )
  .dependsOn(core)

lazy val extrasBase = circeCrossModule("extras", mima = previousCirceVersion).dependsOn(coreBase, testsBase % Test)

lazy val extras = extrasBase.jvm
lazy val extrasJS = extrasBase.js

lazy val benchmark = circeModule("benchmark", mima = None)
  .settings(noPublishSettings)
  .settings(
    scalacOptions ~= {
      _.filterNot(Set("-Yno-predef"))
    },
    libraryDependencies ++= Seq(
      "org.scalatest" %% "scalatest" % scalaTestVersion % Test
    )
  )
  .enablePlugins(JmhPlugin)
  .dependsOn(core, generic, jawn)

lazy val benchmarkDotty = circeModule("benchmark-dotty", mima = None)
  .settings(noPublishSettings)
  .settings(
    scalacOptions ~= {
      _.filterNot(Set("-Yno-predef"))
    }
  )
  .enablePlugins(JmhPlugin)
  .dependsOn(core, jawn)

lazy val publishSettings = Seq(
  releaseCrossBuild := true,
  releasePublishArtifactsAction := PgpKeys.publishSigned.value,
  releaseVcsSign := true,
  homepage := Some(url("https://github.com/circe/circe")),
  licenses := Seq("Apache 2.0" -> url("http://www.apache.org/licenses/LICENSE-2.0")),
  publishMavenStyle := true,
  publishArtifact in Test := false,
  pomIncludeRepository := { _ =>
    false
  },
  publishTo := {
    val nexus = "https://oss.sonatype.org/"
    if (isSnapshot.value)
      Some("snapshots".at(nexus + "content/repositories/snapshots"))
    else
      Some("releases".at(nexus + "service/local/staging/deploy/maven2"))
  },
  autoAPIMappings := true,
  apiURL := Some(url("https://circe.github.io/circe/api/")),
  scmInfo := Some(
    ScmInfo(
      url("https://github.com/circe/circe"),
      "scm:git:git@github.com:circe/circe.git"
    )
  ),
  developers := List(
    Developer("travisbrown", "Travis Brown", "travisrobertbrown@gmail.com", url("https://twitter.com/travisbrown"))
  ),
  pomPostProcess := { (node: XmlNode) =>
    new RuleTransformer(
      new RewriteRule {
        private def isTestScope(elem: Elem): Boolean =
          elem.label == "dependency" && elem.child.exists(child => child.label == "scope" && child.text == "test")

        override def transform(node: XmlNode): XmlNodeSeq = node match {
          case elem: Elem if isTestScope(elem) => Nil
          case _                               => node
        }
      }
    ).transform(node).head
  },
  sources.in(Compile, doc) := {
    val src = sources.in(Compile, doc).value

    if (isDotty.value) Nil else src
  }
)

lazy val noPublishSettings = Seq(
  publish := {},
  publishLocal := {},
  publishArtifact := false
)

credentials ++= (
  for {
    username <- Option(System.getenv().get("SONATYPE_USERNAME"))
    password <- Option(System.getenv().get("SONATYPE_PASSWORD"))
  } yield Credentials(
    "Sonatype Nexus Repository Manager",
    "oss.sonatype.org",
    username,
    password
  )
).toSeq

lazy val CompileTime = config("compile-time")

val formatCommands = ";scalafmtCheck;test:scalafmtCheck;scalafmtSbtCheck;scalastyle"

addCommandAlias("buildJVM", jvmProjects.map(";" + _.id + "/compile").mkString)
addCommandAlias(
  "validateJVM",
  ";buildJVM" + jvmProjects.map(";" + _.id + "/test").mkString + formatCommands
)
addCommandAlias("buildJS", jsProjects.map(";" + _.id + "/compile").mkString)
addCommandAlias(
  "validateJS",
  ";buildJS" + jsProjects.map(";" + _.id + "/test").mkString + formatCommands
)
addCommandAlias("validate", ";validateJVM;validateJS")<|MERGE_RESOLUTION|>--- conflicted
+++ resolved
@@ -22,13 +22,8 @@
   "-Ywarn-unused-import"
 )
 
-<<<<<<< HEAD
-val catsVersion = "2.2.0"
-val jawnVersion = "1.0.2"
-=======
 val catsVersion = "2.3.0"
 val jawnVersion = "1.0.1"
->>>>>>> bec2ab97
 val shapelessVersion = "2.3.3"
 val refinedVersion = "0.9.17"
 
