import microsites.ExtraMdFileConfig
import microsites.ConfigYml
import sbtcrossproject.{ CrossProject, CrossType }

<<<<<<< HEAD
ThisBuild / tlBaseVersion := "0.15"
=======
val Scala212V: String = "2.12.15"
val Scala213V: String = "2.13.8"
val Scala3V: String = "3.1.3"

ThisBuild / tlBaseVersion := "0.14"
>>>>>>> 150ef502
ThisBuild / tlCiReleaseTags := false

ThisBuild / organization := "io.circe"
ThisBuild / crossScalaVersions := List(Scala3V, Scala212V, Scala213V)
ThisBuild / scalaVersion := Scala213V

ThisBuild / githubWorkflowJavaVersions := Seq("8", "11", "17").map(JavaSpec.temurin)

ThisBuild / githubWorkflowAddedJobs ++= Seq(
  WorkflowJob(
    id = "scalafmt",
    name = "Scalafmt and Scalastyle",
    scalas = List(crossScalaVersions.value.last),
    steps = List(WorkflowStep.Checkout) ++ WorkflowStep.SetupJava(
      List(githubWorkflowJavaVersions.value.last)
    ) ++ githubWorkflowGeneratedCacheSteps.value ++ List(
      WorkflowStep.Sbt(
        List("+scalafmtCheckAll", "scalafmtSbtCheck", "scalastyle"),
        name = Some("Scalafmt and Scalastyle tests")
      )
    )
  ),
  WorkflowJob(
    id = "coverage",
    name = "Generate coverage report",
    scalas = crossScalaVersions.value.filterNot(_.startsWith("3.")).toList,
    steps = List(WorkflowStep.Checkout) ++ WorkflowStep.SetupJava(
      List(githubWorkflowJavaVersions.value.last)
    ) ++ githubWorkflowGeneratedCacheSteps.value ++ List(
      WorkflowStep.Sbt(List("coverage", "rootJVM/test", "coverageAggregate")),
      WorkflowStep.Use(
        UseRef.Public(
          "codecov",
          "codecov-action",
          "v2"
        ),
        params = Map(
          "flags" -> List("${{matrix.scala}}", "${{matrix.java}}").mkString(",")
        )
      )
    )
  )
)

ThisBuild / scalafixScalaBinaryVersion := CrossVersion.binaryScalaVersion(scalaVersion.value)
ThisBuild / scalafixAll / skip := tlIsScala3.value
ThisBuild / ScalafixConfig / skip := tlIsScala3.value

val catsVersion = "2.8.0"
val jawnVersion = "1.4.0"
val shapelessVersion = "2.3.10"
val refinedVersion = "0.9.29"
val refinedNativeVersion = "0.10.1"

val paradiseVersion = "2.1.1"

val scalaCheckVersion = "1.17.0"
val munitVersion = "1.0.0-M6"
val disciplineVersion = "1.5.1"
val disciplineScalaTestVersion = "2.2.0"
val disciplineMunitVersion = "2.0.0-M3"
val scalaJavaTimeVersion = "2.4.0"

/**
 * Some terrible hacks to work around Cats's decision to have builds for
 * different Scala versions depend on different versions of Discipline, etc.
 */
def priorTo2_13(scalaVersion: String): Boolean =
  CrossVersion.partialVersion(scalaVersion) match {
    case Some((2, minor)) if minor < 13 => true
    case _                              => false
  }

val scalaFiddleCirceVersion = "0.9.1"

lazy val allSettings = Seq(
  coverageHighlighting := true,
  Compile / scalastyleSources ++= (Compile / unmanagedSourceDirectories).value
)

def circeProject(path: String)(project: Project) = {
  val docName = path.split("[-/]").mkString(" ")
  project.settings(
    description := s"circe $docName",
    moduleName := s"circe-$path",
    name := s"Circe $docName",
    allSettings
  )
}

/**
 * This is here so we can use this with our internal Scalafix rules, without
 * creating a cyclic dependency. So the scalafix modules will use this and
 * the other modules will use either `circeModule` or `circeCrossModule`.
 */
def baseModule(path: String, additionalDeps: List[ClasspathDep[ProjectReference]] = Nil): Project = {
  val id = path.split("[-/]").reduce(_ + _.capitalize)
  Project(id, file(s"modules/$path")).configure(circeProject(path)).configure(_.dependsOn(additionalDeps: _*))
}

def circeModule(path: String): Project = baseModule(path, List(scalafixInternalRules % ScalafixConfig))

def circeCrossModule(path: String, crossType: CrossType = CrossType.Full) = {
  val id = path.split("[-/]").reduce(_ + _.capitalize)
  CrossProject(id, file(s"modules/$path"))(JVMPlatform, JSPlatform, NativePlatform)
    .crossType(crossType)
    .settings(allSettings)
    .configure(circeProject(path))
    .jsSettings(
      coverageEnabled := false
    )
    .configure(_.dependsOn(scalafixInternalRules % ScalafixConfig))
    .nativeSettings(
      coverageEnabled := false,
      tlVersionIntroduced := List("2.12", "2.13", "3").map(_ -> "0.14.3").toMap
    )
}

lazy val docsMappingsAPIDir =
  settingKey[String]("Name of subdirectory in site target directory for api docs")

lazy val docSettings = allSettings ++ Seq(
  micrositeName := "circe",
  micrositeDescription := "A JSON library for Scala powered by Cats",
  micrositeAuthor := "Travis Brown",
  micrositeHighlightTheme := "atom-one-light",
  micrositeHomepage := "https://circe.github.io/circe/",
  micrositeBaseUrl := "/circe",
  micrositeDocumentationUrl := s"${docsMappingsAPIDir.value}/io/circe",
  micrositeDocumentationLabelDescription := "API Documentation",
  micrositeGithubOwner := "circe",
  micrositeGithubRepo := "circe",
  micrositeExtraMdFiles := Map(
    file("CONTRIBUTING.md") -> ExtraMdFileConfig(
      "contributing.md",
      "docs",
      Map("title" -> "Contributing", "position" -> "6")
    )
  ),
  micrositeExtraMdFilesOutput := resourceManaged.value / "main" / "jekyll",
  micrositeTheme := "pattern",
  micrositePalette := Map(
    "brand-primary" -> "#5B5988",
    "brand-secondary" -> "#292E53",
    "brand-tertiary" -> "#222749",
    "gray-dark" -> "#49494B",
    "gray" -> "#7B7B7E",
    "gray-light" -> "#E5E5E6",
    "gray-lighter" -> "#F4F3F4",
    "white-color" -> "#FFFFFF"
  ),
  micrositeConfigYaml := ConfigYml(yamlInline = s"""
      |scalafiddle:
      |  dependency: io.circe %%% circe-core % $scalaFiddleCirceVersion,io.circe %%% circe-generic % $scalaFiddleCirceVersion,io.circe %%% circe-parser % $scalaFiddleCirceVersion
    """.stripMargin),
  docsMappingsAPIDir := "api",
  addMappingsToSiteDir(ScalaUnidoc / packageDoc / mappings, docsMappingsAPIDir),
  ghpagesNoJekyll := true,
  ScalaUnidoc / unidoc / scalacOptions ++= Seq(
    "-groups",
    "-implicits",
    "-skip-packages",
    "scalaz",
    "-doc-source-url",
    scmInfo.value.get.browseUrl + "/tree/master€{FILE_PATH}.scala",
    "-sourcepath",
    (LocalRootProject / baseDirectory).value.getAbsolutePath
  ),
  /* Publish GitHub Pages { */
  gitHubPagesOrgName := "circe",
  gitHubPagesRepoName := "circe",
  gitHubPagesSiteDir := baseDirectory.value / "target" / "site",
  /* } Publish GitHub Pages */
  scalacOptions ~= {
    _.filterNot(Set("-Yno-predef"))
  },
  git.remoteRepo := "git@github.com:circe/circe.git",
  ScalaUnidoc / unidoc / unidocProjectFilter := inProjects(
    numbers.jvm,
    core.jvm,
    pointer.jvm,
    pointerLiteral.jvm,
    generic.jvm,
    shapes.jvm,
    literal.jvm,
    refined.jvm,
    parser.jvm,
    scodec.jvm,
    jawn.jvm,
    scalajs
  ),
  makeSite / includeFilter := "*.html" | "*.css" | "*.png" | "*.jpg" | "*.gif" | "*.svg" | "*.js" | "*.swf" | "*.yml" | "*.md"
)

lazy val docs = project
  .dependsOn(core.jvm, parser.jvm, shapes.jvm, testing.jvm)
  .settings(
    moduleName := "circe-docs",
    name := "Circe docs",
    mdocIn := file("docs/src/main/tut"),
    evictionErrorLevel := Level.Warn,
    libraryDependencies ++= Seq(
      "io.circe" %% "circe-generic-extras" % "0.14.1",
      "io.circe" %% "circe-optics" % "0.14.1"
    )
  )
  .settings(docSettings)
  .enablePlugins(NoPublishPlugin)
  .settings(macroSettings)
  .enablePlugins(GhpagesPlugin)
  .enablePlugins(MicrositesPlugin)
  .enablePlugins(ScalaUnidocPlugin)
  .enablePlugins(GitHubPagesPlugin)

lazy val macroSettings: Seq[Setting[_]] = Seq(
  libraryDependencies ++= (if (tlIsScala3.value) Nil
                           else
                             Seq(
                               scalaOrganization.value % "scala-compiler" % scalaVersion.value % Provided,
                               scalaOrganization.value % "scala-reflect" % scalaVersion.value % Provided
                             ) ++ (
                               if (scalaBinaryVersion.value == "2.12") {
                                 Seq(
                                   compilerPlugin(
                                     ("org.scalamacros" % "paradise" % paradiseVersion).cross(CrossVersion.patch)
                                   )
                                 )
                               } else Nil
                             )),
  scalacOptions ++= (
    if (Set("2.12", "3").contains(scalaBinaryVersion.value)) Nil else Seq("-Ymacro-annotations")
  ),
  scalacOptions -= "-source:3.0-migration"
)

lazy val root = tlCrossRootProject
  .settings(
    console / initialCommands :=
      """
        |import io.circe._
        |import io.circe.generic.auto._
        |import io.circe.literal._
        |import io.circe.parser._
        |import io.circe.syntax._
      """.stripMargin
  )
  .aggregate(
    benchmark,
    core,
    extras,
    generic,
    hygiene,
    jawn,
    literal,
    numbers,
    numbersTesting,
    parser,
    pointer,
    pointerLiteral,
    refined,
    scalafixInternalInput,
    scalafixInternalOutput,
    scalafixInternalRules,
    scalafixInternalTests,
    scalajs,
    scalajsJavaTimeTest,
    scodec,
    shapes,
    testing,
    tests
  )
  .disablePlugins(ScalafixPlugin)

lazy val scalafixInternalRules =
  baseModule("scalafix/internal/rules")
    .settings(
      skip := tlIsScala3.value,
      update / skip := false,
      libraryDependencies ++= List(
        "ch.epfl.scala" %% "scalafix-core" % _root_.scalafix.sbt.BuildInfo.scalafixVersion
      ).filterNot(_ => tlIsScala3.value)
    )
    .enablePlugins(NoPublishPlugin)
    .disablePlugins(ScalafixPlugin)

lazy val scalafixInternalInput =
  baseModule("scalafix/internal/input")
    .settings(
      skip := tlIsScala3.value,
      update / skip := false
    )
    .disablePlugins(ScalafixPlugin)
    .enablePlugins(NoPublishPlugin)

lazy val scalafixInternalOutput =
  baseModule("scalafix/internal/output")
    .settings(
      skip := tlIsScala3.value,
      update / skip := false
    )
    .disablePlugins(ScalafixPlugin)
    .enablePlugins(NoPublishPlugin)

lazy val scalafixInternalTests =
  baseModule("scalafix/internal/tests")
    .enablePlugins(NoPublishPlugin, ScalafixTestkitPlugin)
    .settings(
      libraryDependencies := {
        if (tlIsScala3.value)
          libraryDependencies.value.filterNot(_.name == "scalafix-testkit")
        else
          libraryDependencies.value
      },
      scalafixTestkitOutputSourceDirectories :=
        (scalafixInternalOutput / Compile / sourceDirectories).value,
      scalafixTestkitInputSourceDirectories :=
        (scalafixInternalInput / Compile / sourceDirectories).value,
      scalafixTestkitInputClasspath :=
        (scalafixInternalInput / Compile / fullClasspath).value,
      scalafixTestkitInputScalacOptions :=
        (scalafixInternalInput / Compile / scalacOptions).value,
      scalafixTestkitInputScalaVersion :=
        (scalafixInternalInput / Compile / scalaVersion).value,
      libraryDependencies ++= Seq(
        ("ch.epfl.scala" %% "scalafix-testkit" % _root_.scalafix.sbt.BuildInfo.scalafixVersion % Test)
          .cross(CrossVersion.full)
      ).filter(_ => !tlIsScala3.value),
      Compile / compile :=
        (Compile / compile).dependsOn(scalafixInternalInput / Compile / compile).value
    )
    .disablePlugins(ScalafixPlugin)
    .dependsOn(scalafixInternalInput, scalafixInternalOutput, scalafixInternalRules)

lazy val numbersTesting =
  circeCrossModule("numbers-testing", CrossType.Pure).settings(
    libraryDependencies += "org.scalacheck" %%% "scalacheck" % scalaCheckVersion,
    coverageExcludedPackages := "io\\.circe\\.numbers\\.testing\\..*"
  )

lazy val numbers = circeCrossModule("numbers")
  .settings(
    libraryDependencies ++= Seq(
      "org.scalameta" %%% "munit" % munitVersion % Test,
      "org.typelevel" %%% "discipline-munit" % disciplineMunitVersion % Test
    )
  )
  .dependsOn(numbersTesting % Test)

lazy val core = circeCrossModule("core")
  .settings(
    libraryDependencies += "org.typelevel" %%% "cats-core" % catsVersion,
    Compile / sourceGenerators += (Compile / sourceManaged).map(Boilerplate.gen).taskValue
  )
  .dependsOn(numbers)

lazy val generic = circeCrossModule("generic")
  .settings(macroSettings)
  .settings(
    libraryDependencies ++= (if (tlIsScala3.value) Nil
                             else Seq("com.chuusai" %%% "shapeless" % shapelessVersion))
  )
  .jsSettings(
    libraryDependencies ++= Seq(
      "org.typelevel" %% "jawn-parser" % jawnVersion % Test,
      "io.github.cquiroz" %%% "scala-java-time" % scalaJavaTimeVersion % Test
    )
  )
  .dependsOn(core, tests % Test)

lazy val genericSimple = circeCrossModule("generic-simple", CrossType.Pure)
  .settings(macroSettings)
  .settings(
    crossScalaVersions := (ThisBuild / crossScalaVersions).value.filter(_.startsWith("2.13")),
    libraryDependencies += "com.chuusai" %%% "shapeless" % shapelessVersion,
    Test / classLoaderLayeringStrategy := ClassLoaderLayeringStrategy.AllLibraryJars
  )
  .platformsSettings(JSPlatform, NativePlatform)(
    libraryDependencies ++= Seq(
      "org.typelevel" %% "jawn-parser" % jawnVersion % Test,
      "io.github.cquiroz" %%% "scala-java-time" % scalaJavaTimeVersion % Test
    )
  )
  .dependsOn(core, tests % Test, literal % Test)

lazy val shapes = circeCrossModule("shapes", CrossType.Pure)
  .settings(macroSettings)
  .settings(
    publish / skip := tlIsScala3.value,
    publishArtifact := !tlIsScala3.value,
    libraryDependencies += ("com.chuusai" %%% "shapeless" % shapelessVersion).cross(CrossVersion.for3Use2_13)
  )
  .platformsSettings(JSPlatform, NativePlatform)(
    libraryDependencies ++= Seq(
      "org.typelevel" %% "jawn-parser" % jawnVersion % Test,
      "io.github.cquiroz" %%% "scala-java-time" % scalaJavaTimeVersion % Test
    )
  )
  .dependsOn(core, tests % Test, literal % Test)

lazy val literal = circeCrossModule("literal", CrossType.Pure)
  .settings(macroSettings)
  .settings(
    tlVersionIntroduced += "3" -> "0.14.2",
    libraryDependencies ++= Seq(
      "org.scalacheck" %%% "scalacheck" % scalaCheckVersion % Test,
      "org.scalameta" %%% "munit" % munitVersion % Test,
      "org.scalameta" %%% "munit-scalacheck" % munitVersion % Test
    ) ++ (if (tlIsScala3.value) Seq("org.typelevel" %%% "jawn-parser" % jawnVersion % Provided)
          else Seq("com.chuusai" %%% "shapeless" % shapelessVersion))
  )
  .platformsSettings(JSPlatform, NativePlatform)(
    libraryDependencies ++= Seq(
      "io.github.cquiroz" %%% "scala-java-time" % scalaJavaTimeVersion % Test,
      "org.typelevel" %%% "jawn-parser" % jawnVersion % Provided
    )
  )
  .nativeSettings(
    tlVersionIntroduced := List("2.12", "2.13", "3").map(_ -> "0.14.3").toMap
  )
  .dependsOn(core, parser % Test, testing % Test)

lazy val refined = circeCrossModule("refined")
  .settings(
    tlVersionIntroduced += "3" -> "0.14.3",
    libraryDependencies ++= {
      val refinedV =
        if (crossProjectPlatform.value == NativePlatform) refinedNativeVersion
        else refinedVersion
      Seq(
        "eu.timepit" %%% "refined" % refinedV,
        "eu.timepit" %%% "refined-scalacheck" % refinedV % Test
      )
    },
    Test / classLoaderLayeringStrategy := ClassLoaderLayeringStrategy.AllLibraryJars
  )
  .platformsSettings(JSPlatform, NativePlatform)(
    libraryDependencies += "io.github.cquiroz" %%% "scala-java-time" % scalaJavaTimeVersion % Test
  )
  .dependsOn(core, tests % Test)

<<<<<<< HEAD
lazy val parser = circeCrossModule("parser", CrossType.Pure).dependsOn(core, jawn)
=======
lazy val parser =
  circeCrossModule("parser")
    .jvmConfigure(_.dependsOn(jawn.jvm))
    .jsConfigure(_.dependsOn(scalajs))
    .nativeConfigure(_.dependsOn(jawn.native))
    .dependsOn(core)
>>>>>>> 150ef502

lazy val scalajs =
  circeModule("scalajs").enablePlugins(ScalaJSPlugin).dependsOn(core.js)
lazy val scalajsJavaTimeTest = circeModule("scalajs-java-time-test")
  .enablePlugins(ScalaJSPlugin)
  .enablePlugins(NoPublishPlugin)
  .settings(
    libraryDependencies ++= Seq(
      "org.scalameta" %%% "munit" % munitVersion % Test
    )
  )
  .dependsOn(core.js)

lazy val scodec = circeCrossModule("scodec")
  .settings(
    libraryDependencies += "org.scodec" %%% "scodec-bits" % "1.1.34"
  )
  .platformsSettings(JSPlatform, NativePlatform)(
    libraryDependencies += "io.github.cquiroz" %%% "scala-java-time" % scalaJavaTimeVersion % Test
  )
  .dependsOn(core, tests % Test)

lazy val testing = circeCrossModule("testing")
  .settings(
    scalacOptions ~= {
      _.filterNot(Set("-Yno-predef"))
    },
    libraryDependencies ++= Seq(
      "org.scalacheck" %%% "scalacheck" % scalaCheckVersion,
      "org.typelevel" %%% "cats-laws" % catsVersion,
      "org.typelevel" %%% "discipline-core" % disciplineVersion
    )
  )
  .settings(
    coverageExcludedPackages := "io\\.circe\\.testing\\..*"
  )
  .dependsOn(core, numbersTesting)

lazy val tests = circeCrossModule("tests")
  .enablePlugins(NoPublishPlugin)
  .settings(
    libraryDependencies ++= Seq(
      ("com.chuusai" %%% "shapeless" % shapelessVersion).cross(CrossVersion.for3Use2_13),
      "org.scalameta" %%% "munit" % munitVersion,
      "org.typelevel" %%% "discipline-scalatest" % disciplineScalaTestVersion,
      "org.typelevel" %%% "discipline-munit" % disciplineMunitVersion
    ),
    Test / sourceGenerators += (Test / sourceManaged).map(Boilerplate.genTests).taskValue
  )
  .settings(
    coverageExcludedPackages := "io\\.circe\\.tests\\..*"
  )
  .jvmSettings(
    fork := true
  )
  .platformsSettings(JSPlatform, NativePlatform)(
    libraryDependencies += "io.github.cquiroz" %%% "scala-java-time" % scalaJavaTimeVersion % Test
  )
  .nativeSettings(
    nativeConfig ~= { _.withEmbedResources(true) }
  )
  .dependsOn(core, parser, testing, jawn)
  .jsConfigure(_.dependsOn(scalajs))

lazy val hygiene = circeCrossModule("hygiene")
  .enablePlugins(NoPublishPlugin)
  .settings(
    scalacOptions ++= Seq("-Yno-imports", "-Yno-predef")
  )
  .dependsOn(core, generic, literal, jawn)

lazy val jawn = circeCrossModule("jawn", CrossType.Full)
  .settings(
    libraryDependencies ++= Seq(
      "org.typelevel" %%% "jawn-parser" % jawnVersion,
      "org.scalameta" %%% "munit" % munitVersion % Test,
      "org.typelevel" %%% "discipline-munit" % disciplineMunitVersion % Test
    )
  )
  .jsSettings(
    tlVersionIntroduced := List("2.12", "2.13", "3").map(_ -> "0.14.2").toMap
  )
  .dependsOn(core)

lazy val pointer =
  circeCrossModule("pointer", CrossType.Pure)
    .settings(
      libraryDependencies ++= Seq(
        "org.scalameta" %%% "munit" % munitVersion % Test,
        "org.typelevel" %%% "discipline-munit" % disciplineMunitVersion % Test
      )
    )
    .dependsOn(core, parser % Test)

lazy val pointerLiteral = circeCrossModule("pointer-literal", CrossType.Pure)
  .settings(macroSettings)
  .settings(
    tlVersionIntroduced += "3" -> "0.14.2",
    libraryDependencies ++= Seq(
      "org.scalameta" %%% "munit" % munitVersion % Test,
      "org.scalameta" %%% "munit-scalacheck" % munitVersion % Test
    )
  )
  .nativeSettings(
    tlVersionIntroduced := List("2.12", "2.13", "3").map(_ -> "0.14.3").toMap
  )
  .dependsOn(core, pointer % "compile;test->test")

lazy val extras = circeCrossModule("extras").enablePlugins(NoPublishPlugin).dependsOn(core, tests % Test)

lazy val benchmark = circeModule("benchmark")
  .settings(
    evictionErrorLevel := Level.Warn,
    libraryDependencies ++= Seq(
      "org.scalameta" %% "munit" % munitVersion % Test
    ) ++ { if (tlIsScala3.value) Nil else List("io.circe" %% "circe-optics" % "0.14.1") }
  )
  .enablePlugins(JmhPlugin, NoPublishPlugin)
  .dependsOn(core.jvm, generic.jvm, jawn.jvm, pointer.jvm)

ThisBuild / homepage := Some(url("https://github.com/circe/circe"))
ThisBuild / licenses := Seq("Apache 2.0" -> url("http://www.apache.org/licenses/LICENSE-2.0"))
ThisBuild / developers := List(
  Developer("travisbrown", "Travis Brown", "travisrobertbrown@gmail.com", url("https://twitter.com/travisbrown")),
  Developer("zmccoy", "Zach McCoy", "zachabbott@gmail.com", url("https://twitter.com/zachamccoy")),
  Developer("zarthross", "Darren Gibson", "zarthross@gmail.com", url("https://twitter.com/zarthross"))
)<|MERGE_RESOLUTION|>--- conflicted
+++ resolved
@@ -2,15 +2,11 @@
 import microsites.ConfigYml
 import sbtcrossproject.{ CrossProject, CrossType }
 
-<<<<<<< HEAD
-ThisBuild / tlBaseVersion := "0.15"
-=======
 val Scala212V: String = "2.12.15"
 val Scala213V: String = "2.13.8"
 val Scala3V: String = "3.1.3"
 
-ThisBuild / tlBaseVersion := "0.14"
->>>>>>> 150ef502
+ThisBuild / tlBaseVersion := "0.15"
 ThisBuild / tlCiReleaseTags := false
 
 ThisBuild / organization := "io.circe"
@@ -451,16 +447,7 @@
   )
   .dependsOn(core, tests % Test)
 
-<<<<<<< HEAD
 lazy val parser = circeCrossModule("parser", CrossType.Pure).dependsOn(core, jawn)
-=======
-lazy val parser =
-  circeCrossModule("parser")
-    .jvmConfigure(_.dependsOn(jawn.jvm))
-    .jsConfigure(_.dependsOn(scalajs))
-    .nativeConfigure(_.dependsOn(jawn.native))
-    .dependsOn(core)
->>>>>>> 150ef502
 
 lazy val scalajs =
   circeModule("scalajs").enablePlugins(ScalaJSPlugin).dependsOn(core.js)
