import ReleaseTransformations._
import microsites.ExtraMdFileConfig
import microsites.ConfigYml
import sbtcrossproject.{ CrossProject, CrossType }
import scala.xml.{ Elem, Node => XmlNode, NodeSeq => XmlNodeSeq }
import scala.xml.transform.{ RewriteRule, RuleTransformer }

<<<<<<< HEAD
organization in ThisBuild := "io.circe"
crossScalaVersions in ThisBuild := List("3.0.0-RC2", "2.12.13", "2.13.5")
scalaVersion in ThisBuild := crossScalaVersions.value.last

githubWorkflowJavaVersions in ThisBuild := Seq("adopt@1.8")
githubWorkflowScalaVersions in ThisBuild := crossScalaVersions.in(ThisBuild).value.tail
githubWorkflowPublishTargetBranches in ThisBuild := Nil
githubWorkflowBuild in ThisBuild := Seq(
=======
ThisBuild / organization := "io.circe"
ThisBuild / crossScalaVersions := List("3.0.0-RC2", "2.12.12", "2.13.5")
ThisBuild / scalaVersion := crossScalaVersions.value.last

ThisBuild / githubWorkflowJavaVersions := Seq("adopt@1.8")
ThisBuild / githubWorkflowScalaVersions := (ThisBuild / crossScalaVersions).value.tail
ThisBuild / githubWorkflowPublishTargetBranches := Nil
ThisBuild / githubWorkflowBuild := Seq(
>>>>>>> 22177364
  WorkflowStep
    .Use(UseRef.Public("ruby", "setup-ruby", "v1"), params = Map("ruby-version" -> "2.7"), name = Some("Set up Ruby")),
  WorkflowStep.Run(
    List("gem install sass", "gem install jekyll -v 4.0.0"),
    name = Some("Install Jekyll")
  ),
  WorkflowStep.Sbt(
    List(
      "clean",
      "coverage",
      "scalastyle",
      "scalafmtCheckAll",
      "scalafmtSbtCheck",
      "validateJVM",
      "benchmark/test"
    ),
    id = None,
    name = Some("Test")
  ),
  WorkflowStep.Sbt(
    List("coverageReport"),
    id = None,
    name = Some("Coverage")
  ),
  WorkflowStep.Use(
    UseRef.Public(
      "codecov",
      "codecov-action",
      "v1"
    )
  )
)

val compilerOptions = Seq(
  "-deprecation",
  "-encoding",
  "UTF-8",
  "-feature",
  "-language:existentials",
  "-language:higherKinds",
  "-unchecked",
  "-Ywarn-dead-code",
  "-Ywarn-numeric-widen",
  "-Xfuture",
  "-Yno-predef",
  "-Ywarn-unused-import"
)

val catsVersion = "2.5.0"
val jawnVersion = "1.1.1"
val shapelessVersion = "2.3.3"
val refinedVersion = "0.9.23"

val paradiseVersion = "2.1.1"

val scalaTestVersion = "3.2.3"
val scalaCheckVersion = "1.15.3"
val munitVersion = "0.7.23"
val disciplineVersion = "1.1.4"
val disciplineScalaTestVersion = "2.1.3"
val disciplineMunitVersion = "1.0.7"
val scalaJavaTimeVersion = "2.2.1"

/**
 * Some terrible hacks to work around Cats's decision to have builds for
 * different Scala versions depend on different versions of Discipline, etc.
 */
def priorTo2_13(scalaVersion: String): Boolean =
  CrossVersion.partialVersion(scalaVersion) match {
    case Some((2, minor)) if minor < 13 => true
    case _                              => false
  }

val previousCirceVersion = Some("0.14.0-M3")
val scalaFiddleCirceVersion = "0.9.1"

lazy val baseSettings = Seq(
  scalacOptions ++= {
    if (priorTo2_13(scalaVersion.value)) compilerOptions
    else
      compilerOptions.flatMap {
        case "-Ywarn-unused-import" => Seq("-Ywarn-unused:imports")
        case "-Xfuture"             => Nil
        case other                  => Seq(other)
      }
  },
  Compile / console / scalacOptions ~= {
    _.filterNot(Set("-Ywarn-unused-import", "-Ywarn-unused:imports", "-Yno-predef"))
  },
  Test / console / scalacOptions ~= {
    _.filterNot(Set("-Ywarn-unused-import", "-Ywarn-unused:imports", "-Yno-predef"))
  },
  Test / scalacOptions ~= {
    _.filterNot(Set("-Yno-predef"))
  },
  resolvers ++= Seq(
    Resolver.sonatypeRepo("releases"),
    Resolver.sonatypeRepo("snapshots")
  ),
  coverageHighlighting := true,
  Compile / scalastyleSources ++= (Compile / unmanagedSourceDirectories).value,
  ivyConfigurations += CompileTime.hide,
  Compile / unmanagedClasspath ++= update.value.select(configurationFilter(CompileTime.name)),
  Test / unmanagedClasspath ++= update.value.select(configurationFilter(CompileTime.name)),
  testFrameworks += new TestFramework("munit.Framework")
)

lazy val allSettings = baseSettings ++ publishSettings

lazy val jsProjectSettings = Seq(
  Test / scalaJSLinkerConfig ~= (_.withModuleKind(ModuleKind.CommonJSModule))
)

def circeProject(path: String)(project: Project) = {
  val docName = path.split("-").mkString(" ")
  project.settings(
    description := s"circe $docName",
    moduleName := s"circe-$path",
    name := s"Circe $docName",
    allSettings
  )
}

def circeModule(path: String, mima: Option[String]): Project = {
  val id = path.split("-").reduce(_ + _.capitalize)
  Project(id, file(s"modules/$path"))
    .configure(circeProject(path))
    .settings(mimaPreviousArtifacts := mima.map("io.circe" %% moduleName.value % _).toSet)
}

def circeCrossModule(path: String, mima: Option[String], crossType: CrossType = CrossType.Full) = {
  val id = path.split("-").reduce(_ + _.capitalize)
  CrossProject(id, file(s"modules/$path"))(JVMPlatform, JSPlatform)
    .crossType(crossType)
    .settings(allSettings)
    .configure(circeProject(path))
    .jvmSettings(
      mimaPreviousArtifacts := mima.map("io.circe" %% moduleName.value % _).toSet
    )
    .jsSettings(
      coverageEnabled := false,
      jsProjectSettings,
      scalacOptions += {
        val tagOrHash =
          if (!isSnapshot.value) s"v${version.value}"
          else git.gitHeadCommit.value.getOrElse("master")
        val local = (LocalRootProject / baseDirectory).value.toURI.toString
        val remote = s"https://raw.githubusercontent.com/circe/circe/$tagOrHash/"
        val opt = if (isDotty.value) "-scalajs-mapSourceURI" else "-P:scalajs:mapSourceURI"
        s"$opt:$local->$remote"
      }
    )
}

/**
 * We omit all Scala.js projects from Unidoc generation.
 */
def noDocProjects(sv: String): Seq[ProjectReference] =
  (circeCrossModules.map(_._2) :+ tests :+ genericSimple :+ genericSimpleJS :+ benchmarkDotty).map(p =>
    p: ProjectReference
  )

lazy val docsMappingsAPIDir =
  settingKey[String]("Name of subdirectory in site target directory for api docs")

lazy val docSettings = allSettings ++ Seq(
  micrositeName := "circe",
  micrositeDescription := "A JSON library for Scala powered by Cats",
  micrositeAuthor := "Travis Brown",
  micrositeHighlightTheme := "atom-one-light",
  micrositeHomepage := "https://circe.github.io/circe/",
  micrositeBaseUrl := "/circe",
  micrositeDocumentationUrl := s"${docsMappingsAPIDir.value}/io/circe",
  micrositeDocumentationLabelDescription := "API Documentation",
  micrositeGithubOwner := "circe",
  micrositeGithubRepo := "circe",
  micrositeExtraMdFiles := Map(file("CONTRIBUTING.md") -> ExtraMdFileConfig("contributing.md", "docs")),
  micrositeTheme := "pattern",
  micrositePalette := Map(
    "brand-primary" -> "#5B5988",
    "brand-secondary" -> "#292E53",
    "brand-tertiary" -> "#222749",
    "gray-dark" -> "#49494B",
    "gray" -> "#7B7B7E",
    "gray-light" -> "#E5E5E6",
    "gray-lighter" -> "#F4F3F4",
    "white-color" -> "#FFFFFF"
  ),
  micrositeConfigYaml := ConfigYml(yamlInline = s"""
      |scalafiddle:
      |  dependency: io.circe %%% circe-core % $scalaFiddleCirceVersion,io.circe %%% circe-generic % $scalaFiddleCirceVersion,io.circe %%% circe-parser % $scalaFiddleCirceVersion
    """.stripMargin),
  docsMappingsAPIDir := "api",
  addMappingsToSiteDir(ScalaUnidoc / packageDoc / mappings, docsMappingsAPIDir),
  ghpagesNoJekyll := true,
  ScalaUnidoc / unidoc / scalacOptions ++= Seq(
    "-groups",
    "-implicits",
    "-skip-packages",
    "scalaz",
    "-doc-source-url",
    scmInfo.value.get.browseUrl + "/tree/master€{FILE_PATH}.scala",
    "-sourcepath",
    (LocalRootProject / baseDirectory).value.getAbsolutePath
  ),
  scalacOptions ~= {
    _.filterNot(Set("-Yno-predef"))
  },
  git.remoteRepo := "git@github.com:circe/circe.git",
  ScalaUnidoc / unidoc / unidocProjectFilter :=
    inAnyProject -- inProjects(noDocProjects(scalaVersion.value): _*),
  makeSite / includeFilter := "*.html" | "*.css" | "*.png" | "*.jpg" | "*.gif" | "*.svg" | "*.js" | "*.swf" | "*.yml" | "*.md"
)

lazy val docs = project
  .dependsOn(core, parser, shapes, testing)
  .settings(
    moduleName := "circe-docs",
    name := "Circe docs",
    mdocIn := file("docs/src/main/tut"),
    libraryDependencies ++= Seq(
      "io.circe" %% "circe-generic-extras" % "0.12.2",
      "io.circe" %% "circe-optics" % "0.12.0"
    )
  )
  .settings(docSettings)
  .settings(noPublishSettings)
  .settings(macroSettings)
  .enablePlugins(GhpagesPlugin)
  .enablePlugins(MicrositesPlugin)
  .enablePlugins(ScalaUnidocPlugin)

lazy val circeCrossModules = Seq[(Project, Project)](
  (numbersTesting, numbersTestingJS),
  (numbers, numbersJS),
  (core, coreJS),
  (pointer, pointerJS),
  (pointerLiteral, pointerLiteralJS),
  (extras, extrasJS),
  (generic, genericJS),
  (shapes, shapesJS),
  (literal, literalJS),
  (refined, refinedJS),
  (parser, parserJS),
  (scodec, scodecJS),
  (testing, testingJS),
  (tests, testsJS),
  (hygiene, hygieneJS)
)

lazy val circeJsModules = Seq[Project](scalajs, scalajsJavaTimeTest)
lazy val circeJvmModules = Seq[Project](benchmark, jawn)
lazy val circeDocsModules = Seq[Project](docs)

lazy val jvmProjects: Seq[Project] =
  circeCrossModules.map(_._1) ++ circeJvmModules

lazy val jsProjects: Seq[Project] =
  circeCrossModules.map(_._2) ++ circeJsModules

lazy val aggregatedProjects: Seq[ProjectReference] = (
  circeCrossModules.flatMap(cp => Seq(cp._1, cp._2)) ++
    circeJsModules ++ circeJvmModules
).map(p => p: ProjectReference)

lazy val macroSettings: Seq[Setting[_]] = Seq(
  libraryDependencies ++= (if (isDotty.value) Nil
                           else
                             (Seq(
                               scalaOrganization.value % "scala-compiler" % scalaVersion.value % Provided,
                               scalaOrganization.value % "scala-reflect" % scalaVersion.value % Provided
                             ) ++ (
                               if (priorTo2_13(scalaVersion.value)) {
                                 Seq(
                                   compilerPlugin(
                                     ("org.scalamacros" % "paradise" % paradiseVersion).cross(CrossVersion.patch)
                                   )
                                 )
                               } else Nil
                             ))),
  scalacOptions ++= (
    if (priorTo2_13(scalaVersion.value) || isDotty.value) Nil else Seq("-Ymacro-annotations")
  )
)

lazy val circe = project
  .in(file("."))
  .settings(allSettings)
  .settings(noPublishSettings)
  .settings(
    console / initialCommands :=
      """
        |import io.circe._
        |import io.circe.generic.auto._
        |import io.circe.literal._
        |import io.circe.parser._
        |import io.circe.syntax._
      """.stripMargin
  )
  .aggregate(aggregatedProjects: _*)
  .dependsOn(core, generic, literal, parser)

lazy val numbersTestingBase = circeCrossModule("numbers-testing", mima = previousCirceVersion, CrossType.Pure).settings(
  scalacOptions ~= {
    _.filterNot(Set("-Yno-predef"))
  },
  libraryDependencies += "org.scalacheck" %%% "scalacheck" % scalaCheckVersion,
  coverageExcludedPackages := "io\\.circe\\.numbers\\.testing\\..*"
)

lazy val numbersTesting = numbersTestingBase.jvm
lazy val numbersTestingJS = numbersTestingBase.js

lazy val numbersBase = circeCrossModule("numbers", mima = previousCirceVersion)
  .settings(
    Test / scalacOptions += "-language:implicitConversions",
    libraryDependencies +=
      "org.typelevel" %%% "discipline-munit" % disciplineMunitVersion % Test
  )
  .dependsOn(numbersTestingBase % Test)

lazy val numbers = numbersBase.jvm
lazy val numbersJS = numbersBase.js

lazy val coreBase = circeCrossModule("core", mima = previousCirceVersion)
  .settings(
    libraryDependencies += "org.typelevel" %%% "cats-core" % catsVersion,
    Compile / sourceGenerators += (Compile / sourceManaged).map(Boilerplate.gen).taskValue,
    Compile / unmanagedSourceDirectories ++= {
      def extraDirs(suffix: String) =
        CrossType.Full.sharedSrcDir(baseDirectory.value, "main").toList.map(f => file(f.getPath + suffix))

      CrossVersion.partialVersion(scalaVersion.value) match {
        case Some((2, y)) => extraDirs("-2") ++ (if (y >= 13) extraDirs("-2.13+") else Nil)
        case Some((3, _)) => extraDirs("-3") ++ extraDirs("-2.13+")
        case _            => Nil
      }
    }
  )
  .dependsOn(numbersBase)

lazy val core = coreBase.jvm
lazy val coreJS = coreBase.js

lazy val genericBase = circeCrossModule("generic", mima = previousCirceVersion)
  .settings(macroSettings)
  .settings(
    libraryDependencies ++= (if (isDotty.value) Nil else Seq("com.chuusai" %%% "shapeless" % shapelessVersion)),
    Test / classLoaderLayeringStrategy := ClassLoaderLayeringStrategy.AllLibraryJars,
    Compile / unmanagedSourceDirectories ++= {
      def extraDirs(suffix: String) =
        CrossType.Full.sharedSrcDir(baseDirectory.value, "main").toList.map(f => file(f.getPath + suffix))

      CrossVersion.partialVersion(scalaVersion.value) match {
        case Some((2, y)) => extraDirs("-2") ++ (if (y >= 13) extraDirs("-2.13+") else Nil)
        case Some((3, _)) => extraDirs("-3") ++ extraDirs("-2.13+")
        case _            => Nil
      }
    },
    Test / unmanagedSourceDirectories ++= {
      def extraDirs(suffix: String) =
        CrossType.Full.sharedSrcDir(baseDirectory.value, "test").toList.map(f => file(f.getPath + suffix))

      CrossVersion.partialVersion(scalaVersion.value) match {
        case Some((2, y)) => extraDirs("-2") ++ (if (y >= 13) extraDirs("-2.13+") else Nil)
        case Some((3, _)) => extraDirs("-3") ++ extraDirs("-2.13+")
        case _            => Nil
      }
    }
  )
  .jsSettings(
    libraryDependencies ++= Seq(
      "org.typelevel" %% "jawn-parser" % jawnVersion % Test,
      "io.github.cquiroz" %%% "scala-java-time" % scalaJavaTimeVersion % Test
    )
  )
  .dependsOn(coreBase, testsBase % Test)

lazy val generic = genericBase.jvm
lazy val genericJS = genericBase.js

lazy val genericSimpleBase = circeCrossModule("generic-simple", mima = previousCirceVersion, CrossType.Pure)
  .settings(macroSettings)
  .settings(
    crossScalaVersions := Seq("2.13.5"),
    libraryDependencies += "com.chuusai" %%% "shapeless" % shapelessVersion,
    Test / classLoaderLayeringStrategy := ClassLoaderLayeringStrategy.AllLibraryJars
  )
  .jsSettings(
    libraryDependencies ++= Seq(
      "org.typelevel" %% "jawn-parser" % jawnVersion % Test,
      "io.github.cquiroz" %%% "scala-java-time" % scalaJavaTimeVersion % Test
    )
  )
  .dependsOn(coreBase, testsBase % Test, literalBase % Test)

lazy val genericSimple = genericSimpleBase.jvm
lazy val genericSimpleJS = genericSimpleBase.js

lazy val shapesBase = circeCrossModule("shapes", mima = previousCirceVersion, CrossType.Pure)
  .settings(macroSettings)
  .settings(
    libraryDependencies += "com.chuusai" %%% "shapeless" % shapelessVersion,
    Test / classLoaderLayeringStrategy := ClassLoaderLayeringStrategy.AllLibraryJars
  )
  .jsSettings(
    libraryDependencies ++= Seq(
      "org.typelevel" %% "jawn-parser" % jawnVersion % Test,
      "io.github.cquiroz" %%% "scala-java-time" % scalaJavaTimeVersion % Test
    )
  )
  .dependsOn(coreBase, testsBase % Test, literalBase % Test)

lazy val shapes = shapesBase.jvm
lazy val shapesJS = shapesBase.js

lazy val literalBase = circeCrossModule("literal", mima = previousCirceVersion, CrossType.Pure)
  .settings(macroSettings)
  .settings(
    libraryDependencies ++= Seq(
      ("com.chuusai" %%% "shapeless" % shapelessVersion % Test).withDottyCompat(scalaVersion.value),
      "org.scalacheck" %%% "scalacheck" % scalaCheckVersion % Test,
      "org.scalameta" %%% "munit" % munitVersion % Test,
      "org.scalameta" %%% "munit-scalacheck" % munitVersion % Test
    )
  )
  .jsSettings(
    libraryDependencies ++= Seq(
      "org.typelevel" %% "jawn-parser" % jawnVersion % Test,
      "io.github.cquiroz" %%% "scala-java-time" % scalaJavaTimeVersion % Test
    )
  )
  .dependsOn(coreBase, parserBase % Test, testingBase % Test)

lazy val literal = literalBase.jvm
lazy val literalJS = literalBase.js

lazy val refinedBase = circeCrossModule("refined", mima = previousCirceVersion)
  .settings(
    libraryDependencies ++= Seq(
      "eu.timepit" %%% "refined" % refinedVersion,
      "eu.timepit" %%% "refined-scalacheck" % refinedVersion % Test
    ),
    Test / classLoaderLayeringStrategy := ClassLoaderLayeringStrategy.AllLibraryJars
  )
  .jsSettings(
    libraryDependencies += "io.github.cquiroz" %%% "scala-java-time" % scalaJavaTimeVersion % Test
  )
  .dependsOn(coreBase, testsBase % Test)

lazy val refined = refinedBase.jvm
lazy val refinedJS = refinedBase.js

lazy val parserBase = circeCrossModule("parser", mima = previousCirceVersion)
  .jvmConfigure(_.dependsOn(jawn))
  .jsConfigure(_.dependsOn(scalajs))
  .dependsOn(coreBase)

lazy val parser = parserBase.jvm
lazy val parserJS = parserBase.js

lazy val scalajs =
  circeModule("scalajs", mima = None).enablePlugins(ScalaJSPlugin).settings(jsProjectSettings).dependsOn(coreJS)
lazy val scalajsJavaTimeTest = circeModule("scalajs-java-time-test", mima = None)
  .enablePlugins(ScalaJSPlugin)
  .settings(noPublishSettings: _*)
  .settings(
    libraryDependencies ++= Seq(
      "org.scalameta" %%% "munit" % munitVersion % Test
    ),
    jsProjectSettings
  )
  .dependsOn(coreJS)

lazy val scodecBase = circeCrossModule("scodec", mima = previousCirceVersion)
  .settings(
    libraryDependencies += "org.scodec" %%% "scodec-bits" % "1.1.25",
    Test / classLoaderLayeringStrategy := ClassLoaderLayeringStrategy.AllLibraryJars
  )
  .jsSettings(
    libraryDependencies += "io.github.cquiroz" %%% "scala-java-time" % scalaJavaTimeVersion % Test
  )
  .dependsOn(coreBase, testsBase % Test)

lazy val scodec = scodecBase.jvm
lazy val scodecJS = scodecBase.js

lazy val testingBase = circeCrossModule("testing", mima = previousCirceVersion)
  .settings(
    scalacOptions ~= {
      _.filterNot(Set("-Yno-predef"))
    },
    libraryDependencies ++= Seq(
      "org.scalacheck" %%% "scalacheck" % scalaCheckVersion,
      "org.typelevel" %%% "cats-laws" % catsVersion,
      "org.typelevel" %%% "discipline-core" % disciplineVersion
    )
  )
  .settings(
    coverageExcludedPackages := "io\\.circe\\.testing\\..*"
  )
  .dependsOn(coreBase, numbersTestingBase)

lazy val testing = testingBase.jvm
lazy val testingJS = testingBase.js

lazy val testsBase = circeCrossModule("tests", mima = None)
  .settings(noPublishSettings: _*)
  .settings(
    scalacOptions ~= {
      _.filterNot(Set("-Yno-predef"))
    },
    Test / scalacOptions += "-language:implicitConversions",
    libraryDependencies ++= Seq(
      ("com.chuusai" %%% "shapeless" % shapelessVersion).withDottyCompat(scalaVersion.value),
      ("org.typelevel" %%% "discipline-scalatest" % disciplineScalaTestVersion)
        .withDottyCompat(scalaVersion.value)
        .exclude("org.scalacheck", "scalacheck_2.13")
        .exclude("org.typelevel", "discipline-core_2.13"),
      "org.typelevel" %%% "discipline-munit" % disciplineMunitVersion
    ),
    Test / sourceGenerators += (Test / sourceManaged).map(Boilerplate.genTests).taskValue,
    Compile / unmanagedResourceDirectories +=
      file("modules/tests") / "shared" / "src" / "main" / "resources",
    Compile / unmanagedSourceDirectories ++= {
      def extraDirs(suffix: String) =
        List("main").flatMap(CrossType.Full.sharedSrcDir(baseDirectory.value, _)).map(f => file(f.getPath + suffix))

      CrossVersion.partialVersion(scalaVersion.value) match {
        case Some((2, y)) => extraDirs("-2") ++ (if (y >= 13) extraDirs("-2.13+") else Nil)
        case Some((3, _)) => extraDirs("-3") ++ extraDirs("-2.13+")
        case _            => Nil
      }
    },
    Test / unmanagedSourceDirectories ++= {
      def extraDirs(suffix: String) =
        List("test").flatMap(CrossType.Full.sharedSrcDir(baseDirectory.value, _)).map(f => file(f.getPath + suffix))

      CrossVersion.partialVersion(scalaVersion.value) match {
        case Some((2, y)) => extraDirs("-2") ++ (if (y >= 13) extraDirs("-2.13+") else Nil)
        case Some((3, _)) => extraDirs("-3") ++ extraDirs("-2.13+")
        case _            => Nil
      }
    }
  )
  .settings(
    coverageExcludedPackages := "io\\.circe\\.tests\\..*"
  )
  .jvmSettings(
    fork := true
  )
  .jsSettings(
    libraryDependencies += "io.github.cquiroz" %%% "scala-java-time" % scalaJavaTimeVersion % Test
  )
  .dependsOn(coreBase, parserBase, testingBase)

lazy val tests = testsBase.jvm
lazy val testsJS = testsBase.js

lazy val hygieneBase = circeCrossModule("hygiene", mima = None)
  .settings(noPublishSettings)
  .settings(
    scalacOptions ++= Seq("-Yno-imports", "-Yno-predef")
  )
  .dependsOn(coreBase, genericBase, literalBase)

lazy val hygiene = hygieneBase.jvm.dependsOn(jawn)
lazy val hygieneJS = hygieneBase.js

lazy val jawn = circeModule("jawn", mima = previousCirceVersion)
  .settings(
    libraryDependencies ++= Seq(
      "org.typelevel" %% "jawn-parser" % jawnVersion,
      "org.typelevel" %%% "discipline-munit" % disciplineMunitVersion % Test
    )
  )
  .dependsOn(core)

lazy val pointerBase =
  circeCrossModule("pointer", mima = previousCirceVersion, CrossType.Pure)
    .settings(
      libraryDependencies ++= Seq(
        "org.typelevel" %%% "discipline-munit" % disciplineMunitVersion % Test
      )
    )
    .dependsOn(coreBase, parserBase % Test)

lazy val pointer = pointerBase.jvm
lazy val pointerJS = pointerBase.js

lazy val pointerLiteralBase = circeCrossModule("pointer-literal", mima = previousCirceVersion, CrossType.Pure)
  .settings(macroSettings)
  .settings(
    libraryDependencies ++= Seq(
      "org.scalameta" %%% "munit" % munitVersion % Test,
      "org.scalameta" %%% "munit-scalacheck" % munitVersion % Test
    )
  )
  .dependsOn(coreBase, pointerBase)

lazy val pointerLiteral = pointerLiteralBase.jvm
lazy val pointerLiteralJS = pointerLiteralBase.js

lazy val extrasBase = circeCrossModule("extras", mima = previousCirceVersion).dependsOn(coreBase, testsBase % Test)

lazy val extras = extrasBase.jvm
lazy val extrasJS = extrasBase.js

lazy val benchmark = circeModule("benchmark", mima = None)
  .settings(noPublishSettings)
  .settings(
    scalacOptions ~= {
      _.filterNot(Set("-Yno-predef"))
    },
    libraryDependencies ++= Seq(
      "io.circe" %% "circe-optics" % "0.13.0",
      "org.scalameta" %% "munit" % munitVersion % Test
    )
  )
  .enablePlugins(JmhPlugin)
  .dependsOn(core, generic, jawn, pointer)

lazy val benchmarkDotty = circeModule("benchmark-dotty", mima = None)
  .settings(noPublishSettings)
  .settings(
    scalacOptions ~= {
      _.filterNot(Set("-Yno-predef"))
    }
  )
  .enablePlugins(JmhPlugin)
  .dependsOn(core, jawn)

lazy val publishSettings = Seq(
  releaseCrossBuild := true,
  releasePublishArtifactsAction := PgpKeys.publishSigned.value,
  releaseVcsSign := true,
  homepage := Some(url("https://github.com/circe/circe")),
  licenses := Seq("Apache 2.0" -> url("http://www.apache.org/licenses/LICENSE-2.0")),
  publishMavenStyle := true,
  Test / publishArtifact := false,
  pomIncludeRepository := { _ =>
    false
  },
  publishTo := {
    val nexus = "https://oss.sonatype.org/"
    if (isSnapshot.value)
      Some("snapshots".at(nexus + "content/repositories/snapshots"))
    else
      Some("releases".at(nexus + "service/local/staging/deploy/maven2"))
  },
  autoAPIMappings := true,
  apiURL := Some(url("https://circe.github.io/circe/api/")),
  scmInfo := Some(
    ScmInfo(
      url("https://github.com/circe/circe"),
      "scm:git:git@github.com:circe/circe.git"
    )
  ),
  developers := List(
    Developer("travisbrown", "Travis Brown", "travisrobertbrown@gmail.com", url("https://twitter.com/travisbrown"))
  ),
  pomPostProcess := { (node: XmlNode) =>
    new RuleTransformer(
      new RewriteRule {
        private def isTestScope(elem: Elem): Boolean =
          elem.label == "dependency" && elem.child.exists(child => child.label == "scope" && child.text == "test")

        override def transform(node: XmlNode): XmlNodeSeq = node match {
          case elem: Elem if isTestScope(elem) => Nil
          case _                               => node
        }
      }
    ).transform(node).head
  },
  Compile / doc / sources := {
    val src = (Compile / doc / sources).value

    if (isDotty.value) Nil else src
  }
)

lazy val noPublishSettings = Seq(
  publish := {},
  publishLocal := {},
  publishArtifact := false
)

credentials ++= (
  for {
    username <- Option(System.getenv().get("SONATYPE_USERNAME"))
    password <- Option(System.getenv().get("SONATYPE_PASSWORD"))
  } yield Credentials(
    "Sonatype Nexus Repository Manager",
    "oss.sonatype.org",
    username,
    password
  )
).toSeq

lazy val CompileTime = config("compile-time")

val formatCommands = ";scalafmtCheck;test:scalafmtCheck;scalafmtSbtCheck;scalastyle"

addCommandAlias("buildJVM", jvmProjects.map(";" + _.id + "/compile").mkString)
addCommandAlias(
  "validateJVM",
  ";buildJVM" + jvmProjects.map(";" + _.id + "/test").mkString + formatCommands
)
addCommandAlias("buildJS", jsProjects.map(";" + _.id + "/compile").mkString)
addCommandAlias(
  "validateJS",
  ";buildJS" + jsProjects.map(";" + _.id + "/test").mkString + formatCommands
)
addCommandAlias("validate", ";validateJVM;validateJS")<|MERGE_RESOLUTION|>--- conflicted
+++ resolved
@@ -5,16 +5,6 @@
 import scala.xml.{ Elem, Node => XmlNode, NodeSeq => XmlNodeSeq }
 import scala.xml.transform.{ RewriteRule, RuleTransformer }
 
-<<<<<<< HEAD
-organization in ThisBuild := "io.circe"
-crossScalaVersions in ThisBuild := List("3.0.0-RC2", "2.12.13", "2.13.5")
-scalaVersion in ThisBuild := crossScalaVersions.value.last
-
-githubWorkflowJavaVersions in ThisBuild := Seq("adopt@1.8")
-githubWorkflowScalaVersions in ThisBuild := crossScalaVersions.in(ThisBuild).value.tail
-githubWorkflowPublishTargetBranches in ThisBuild := Nil
-githubWorkflowBuild in ThisBuild := Seq(
-=======
 ThisBuild / organization := "io.circe"
 ThisBuild / crossScalaVersions := List("3.0.0-RC2", "2.12.12", "2.13.5")
 ThisBuild / scalaVersion := crossScalaVersions.value.last
@@ -23,7 +13,6 @@
 ThisBuild / githubWorkflowScalaVersions := (ThisBuild / crossScalaVersions).value.tail
 ThisBuild / githubWorkflowPublishTargetBranches := Nil
 ThisBuild / githubWorkflowBuild := Seq(
->>>>>>> 22177364
   WorkflowStep
     .Use(UseRef.Public("ruby", "setup-ruby", "v1"), params = Map("ruby-version" -> "2.7"), name = Some("Set up Ruby")),
   WorkflowStep.Run(
