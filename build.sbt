--- conflicted
+++ resolved
@@ -4,20 +4,14 @@
 
 val Scala212V: String = "2.12.15"
 val Scala213V: String = "2.13.8"
-val Scala3V: String = "3.1.0"
+val Scala3V: String = "3.1.3"
 
 ThisBuild / tlBaseVersion := "0.14"
 ThisBuild / tlCiReleaseTags := false
 
 ThisBuild / organization := "io.circe"
-<<<<<<< HEAD
 ThisBuild / crossScalaVersions := List(Scala3V, Scala212V, Scala213V)
-ThisBuild / tlSkipIrrelevantScalas := true
 ThisBuild / scalaVersion := Scala213V
-=======
-ThisBuild / crossScalaVersions := List("3.1.3", "2.12.15", "2.13.8")
-ThisBuild / scalaVersion := crossScalaVersions.value.last
->>>>>>> f15be0df
 
 ThisBuild / githubWorkflowJavaVersions := Seq("8", "11", "17").map(JavaSpec.temurin)
 
@@ -57,18 +51,13 @@
   )
 )
 
-<<<<<<< HEAD
 ThisBuild / scalafixScalaBinaryVersion := CrossVersion.binaryScalaVersion(scalaVersion.value)
 ThisBuild / scalafixAll / skip := tlIsScala3.value
 ThisBuild / ScalafixConfig / skip := tlIsScala3.value
 
-val catsVersion = "2.7.0"
-val jawnVersion = "1.3.2"
-=======
 val catsVersion = "2.8.0"
 val jawnVersion = "1.4.0"
->>>>>>> f15be0df
-val shapelessVersion = "2.3.9"
+val shapelessVersion = "2.3.10"
 val refinedVersion = "0.9.28"
 val refinedNativeVersion = "0.10.1"
 
@@ -121,27 +110,19 @@
 def circeModule(path: String): Project = baseModule(path, List(scalafixInternalRules % ScalafixConfig))
 
 def circeCrossModule(path: String, crossType: CrossType = CrossType.Full) = {
-<<<<<<< HEAD
   val id = path.split("[-/]").reduce(_ + _.capitalize)
-  CrossProject(id, file(s"modules/$path"))(JVMPlatform, JSPlatform)
-=======
-  val id = path.split("-").reduce(_ + _.capitalize)
   CrossProject(id, file(s"modules/$path"))(JVMPlatform, JSPlatform, NativePlatform)
->>>>>>> f15be0df
     .crossType(crossType)
     .settings(allSettings)
     .configure(circeProject(path))
     .jsSettings(
       coverageEnabled := false
     )
-<<<<<<< HEAD
     .configure(_.dependsOn(scalafixInternalRules % ScalafixConfig))
-=======
     .nativeSettings(
       coverageEnabled := false,
       tlVersionIntroduced := List("2.12", "2.13", "3").map(_ -> "0.14.3").toMap
     )
->>>>>>> f15be0df
 }
 
 lazy val docsMappingsAPIDir =
@@ -408,13 +389,8 @@
 lazy val shapes = circeCrossModule("shapes", CrossType.Pure)
   .settings(macroSettings)
   .settings(
-<<<<<<< HEAD
-    skip := tlIsScala3.value,
-    update / skip := false,
-=======
     publish / skip := tlIsScala3.value,
     publishArtifact := !tlIsScala3.value,
->>>>>>> f15be0df
     libraryDependencies += ("com.chuusai" %%% "shapeless" % shapelessVersion).cross(CrossVersion.for3Use2_13)
   )
   .platformsSettings(JSPlatform, NativePlatform)(
@@ -422,16 +398,6 @@
       "org.typelevel" %% "jawn-parser" % jawnVersion % Test,
       "io.github.cquiroz" %%% "scala-java-time" % scalaJavaTimeVersion % Test
     )
-  )
-  .nativeSettings(
-    excludeDependencies ++= {
-      val suffix = if (tlIsScala3.value) "2.13" else "3"
-      Seq(
-        "org.scala-native" % s"test-interface-sbt-defs_native0.4_$suffix",
-        "org.scala-native" % s"junit-runtime_native0.4_$suffix",
-        "org.scala-native" % s"test-interface_native0.4_$suffix"
-      )
-    }
   )
   .dependsOn(core, tests % Test, literal % Test)
 
@@ -548,11 +514,6 @@
 lazy val hygiene = circeCrossModule("hygiene")
   .enablePlugins(NoPublishPlugin)
   .settings(
-<<<<<<< HEAD
-    skip := tlIsScala3.value,
-    update / skip := false,
-=======
->>>>>>> f15be0df
     scalacOptions ++= Seq("-Yno-imports", "-Yno-predef")
   )
   .dependsOn(core, generic, literal, jawn)
@@ -594,25 +555,7 @@
   )
   .dependsOn(core, pointer % "compile;test->test")
 
-lazy val extras = circeCrossModule("extras")
-<<<<<<< HEAD
-  .settings(
-    skip := tlIsScala3.value,
-    update / skip := false
-=======
-  .nativeSettings(
-    excludeDependencies ++= {
-      val suffix = if (tlIsScala3.value) "2.13" else "3"
-      Seq(
-        "org.scala-native" % s"test-interface-sbt-defs_native0.4_$suffix",
-        "org.scala-native" % s"junit-runtime_native0.4_$suffix",
-        "org.scala-native" % s"test-interface_native0.4_$suffix"
-      )
-    }
->>>>>>> f15be0df
-  )
-  .enablePlugins(NoPublishPlugin)
-  .dependsOn(core, tests % Test)
+lazy val extras = circeCrossModule("extras").enablePlugins(NoPublishPlugin).dependsOn(core, tests % Test)
 
 lazy val benchmark = circeModule("benchmark")
   .settings(
