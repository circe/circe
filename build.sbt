import microsites.ExtraMdFileConfig
import microsites.ConfigYml
import sbtcrossproject.{ CrossProject, CrossType }

ThisBuild / tlBaseVersion := "0.14"
ThisBuild / tlCiReleaseTags := false

ThisBuild / organization := "io.circe"
ThisBuild / crossScalaVersions := List("3.1.3", "2.12.15", "2.13.8")
<<<<<<< HEAD
ThisBuild / tlSkipIrrelevantScalas := true
=======
>>>>>>> f15be0df
ThisBuild / scalaVersion := crossScalaVersions.value.last

ThisBuild / githubWorkflowJavaVersions := Seq("8", "11", "17").map(JavaSpec.temurin)

ThisBuild / githubWorkflowAddedJobs ++= Seq(
  WorkflowJob(
    id = "scalafmt",
    name = "Scalafmt and Scalastyle",
    scalas = List(crossScalaVersions.value.last),
    steps = List(WorkflowStep.Checkout) ++ WorkflowStep.SetupJava(
      List(githubWorkflowJavaVersions.value.last)
    ) ++ githubWorkflowGeneratedCacheSteps.value ++ List(
      WorkflowStep.Sbt(
        List("+scalafmtCheckAll", "scalafmtSbtCheck", "scalastyle"),
        name = Some("Scalafmt and Scalastyle tests")
      )
    )
  ),
  WorkflowJob(
    id = "coverage",
    name = "Generate coverage report",
    scalas = crossScalaVersions.value.filterNot(_.startsWith("3.")).toList,
    steps = List(WorkflowStep.Checkout) ++ WorkflowStep.SetupJava(
      List(githubWorkflowJavaVersions.value.last)
    ) ++ githubWorkflowGeneratedCacheSteps.value ++ List(
      WorkflowStep.Sbt(List("coverage", "rootJVM/test", "coverageAggregate")),
      WorkflowStep.Use(
        UseRef.Public(
          "codecov",
          "codecov-action",
          "v2"
        ),
        params = Map(
          "flags" -> List("${{matrix.scala}}", "${{matrix.java}}").mkString(",")
        )
      )
    )
  )
)

val catsVersion = "2.8.0"
val jawnVersion = "1.4.0"
val shapelessVersion = "2.3.9"
val refinedVersion = "0.9.28"
val refinedNativeVersion = "0.10.1"

val paradiseVersion = "2.1.1"

val scalaCheckVersion = "1.16.0"
val munitVersion = "1.0.0-M6"
val disciplineVersion = "1.5.1"
val disciplineScalaTestVersion = "2.2.0"
val disciplineMunitVersion = "2.0.0-M3"
val scalaJavaTimeVersion = "2.4.0"

/**
 * Some terrible hacks to work around Cats's decision to have builds for
 * different Scala versions depend on different versions of Discipline, etc.
 */
def priorTo2_13(scalaVersion: String): Boolean =
  CrossVersion.partialVersion(scalaVersion) match {
    case Some((2, minor)) if minor < 13 => true
    case _                              => false
  }

val scalaFiddleCirceVersion = "0.9.1"

lazy val allSettings = Seq(
  coverageHighlighting := true,
  Compile / scalastyleSources ++= (Compile / unmanagedSourceDirectories).value
)

def circeProject(path: String)(project: Project) = {
  val docName = path.split("-").mkString(" ")
  project.settings(
    description := s"circe $docName",
    moduleName := s"circe-$path",
    name := s"Circe $docName",
    allSettings
  )
}

def circeModule(path: String): Project = {
  val id = path.split("-").reduce(_ + _.capitalize)
  Project(id, file(s"modules/$path")).configure(circeProject(path))
}

def circeCrossModule(path: String, crossType: CrossType = CrossType.Full) = {
  val id = path.split("-").reduce(_ + _.capitalize)
  CrossProject(id, file(s"modules/$path"))(JVMPlatform, JSPlatform, NativePlatform)
    .crossType(crossType)
    .settings(allSettings)
    .configure(circeProject(path))
    .jsSettings(
      coverageEnabled := false
    )
    .nativeSettings(
      coverageEnabled := false,
      tlVersionIntroduced := List("2.12", "2.13", "3").map(_ -> "0.14.3").toMap
    )
}

lazy val docsMappingsAPIDir =
  settingKey[String]("Name of subdirectory in site target directory for api docs")

lazy val docSettings = allSettings ++ Seq(
  micrositeName := "circe",
  micrositeDescription := "A JSON library for Scala powered by Cats",
  micrositeAuthor := "Travis Brown",
  micrositeHighlightTheme := "atom-one-light",
  micrositeHomepage := "https://circe.github.io/circe/",
  micrositeBaseUrl := "/circe",
  micrositeDocumentationUrl := s"${docsMappingsAPIDir.value}/io/circe",
  micrositeDocumentationLabelDescription := "API Documentation",
  micrositeGithubOwner := "circe",
  micrositeGithubRepo := "circe",
  micrositeExtraMdFiles := Map(
    file("CONTRIBUTING.md") -> ExtraMdFileConfig(
      "contributing.md",
      "docs",
      Map("title" -> "Contributing", "position" -> "6")
    )
  ),
  micrositeExtraMdFilesOutput := resourceManaged.value / "main" / "jekyll",
  micrositeTheme := "pattern",
  micrositePalette := Map(
    "brand-primary" -> "#5B5988",
    "brand-secondary" -> "#292E53",
    "brand-tertiary" -> "#222749",
    "gray-dark" -> "#49494B",
    "gray" -> "#7B7B7E",
    "gray-light" -> "#E5E5E6",
    "gray-lighter" -> "#F4F3F4",
    "white-color" -> "#FFFFFF"
  ),
  micrositeConfigYaml := ConfigYml(yamlInline = s"""
      |scalafiddle:
      |  dependency: io.circe %%% circe-core % $scalaFiddleCirceVersion,io.circe %%% circe-generic % $scalaFiddleCirceVersion,io.circe %%% circe-parser % $scalaFiddleCirceVersion
    """.stripMargin),
  docsMappingsAPIDir := "api",
  addMappingsToSiteDir(ScalaUnidoc / packageDoc / mappings, docsMappingsAPIDir),
  ghpagesNoJekyll := true,
  ScalaUnidoc / unidoc / scalacOptions ++= Seq(
    "-groups",
    "-implicits",
    "-skip-packages",
    "scalaz",
    "-doc-source-url",
    scmInfo.value.get.browseUrl + "/tree/master€{FILE_PATH}.scala",
    "-sourcepath",
    (LocalRootProject / baseDirectory).value.getAbsolutePath
  ),
  /* Publish GitHub Pages { */
  gitHubPagesOrgName := "circe",
  gitHubPagesRepoName := "circe",
  gitHubPagesSiteDir := baseDirectory.value / "target" / "site",
  /* } Publish GitHub Pages */
  scalacOptions ~= {
    _.filterNot(Set("-Yno-predef"))
  },
  git.remoteRepo := "git@github.com:circe/circe.git",
  ScalaUnidoc / unidoc / unidocProjectFilter := inProjects(
    numbers.jvm,
    core.jvm,
    pointer.jvm,
    pointerLiteral.jvm,
    generic.jvm,
    shapes.jvm,
    literal.jvm,
    refined.jvm,
    parser.jvm,
    scodec.jvm,
    jawn.jvm,
    scalajs
  ),
  makeSite / includeFilter := "*.html" | "*.css" | "*.png" | "*.jpg" | "*.gif" | "*.svg" | "*.js" | "*.swf" | "*.yml" | "*.md"
)

lazy val docs = project
  .dependsOn(core.jvm, parser.jvm, shapes.jvm, testing.jvm)
  .settings(
    moduleName := "circe-docs",
    name := "Circe docs",
    mdocIn := file("docs/src/main/tut"),
    libraryDependencies ++= Seq(
      "io.circe" %% "circe-generic-extras" % "0.14.1",
      "io.circe" %% "circe-optics" % "0.14.1"
    )
  )
  .settings(docSettings)
  .enablePlugins(NoPublishPlugin)
  .settings(macroSettings)
  .enablePlugins(GhpagesPlugin)
  .enablePlugins(MicrositesPlugin)
  .enablePlugins(ScalaUnidocPlugin)
  .enablePlugins(GitHubPagesPlugin)

lazy val macroSettings: Seq[Setting[_]] = Seq(
  libraryDependencies ++= (if (tlIsScala3.value) Nil
                           else
                             (Seq(
                               scalaOrganization.value % "scala-compiler" % scalaVersion.value % Provided,
                               scalaOrganization.value % "scala-reflect" % scalaVersion.value % Provided
                             ) ++ (
                               if (scalaBinaryVersion.value == "2.12") {
                                 Seq(
                                   compilerPlugin(
                                     ("org.scalamacros" % "paradise" % paradiseVersion).cross(CrossVersion.patch)
                                   )
                                 )
                               } else Nil
                             ))),
  scalacOptions ++= (
    if (Set("2.12", "3").contains(scalaBinaryVersion.value)) Nil else Seq("-Ymacro-annotations")
  ),
  scalacOptions -= "-source:3.0-migration"
)

lazy val root = tlCrossRootProject
  .settings(
    console / initialCommands :=
      """
        |import io.circe._
        |import io.circe.generic.auto._
        |import io.circe.literal._
        |import io.circe.parser._
        |import io.circe.syntax._
      """.stripMargin
  )
  .aggregate(
    numbersTesting,
    numbers,
    core,
    pointer,
    pointerLiteral,
    extras,
    generic,
    shapes,
    literal,
    refined,
    parser,
    scodec,
    testing,
    tests,
    hygiene,
    jawn,
    scalajs,
    scalajsJavaTimeTest,
    benchmark
  )

lazy val numbersTesting =
  circeCrossModule("numbers-testing", CrossType.Pure).settings(
    libraryDependencies += "org.scalacheck" %%% "scalacheck" % scalaCheckVersion,
    coverageExcludedPackages := "io\\.circe\\.numbers\\.testing\\..*"
  )

lazy val numbers = circeCrossModule("numbers")
  .settings(
    libraryDependencies ++= Seq(
      "org.scalameta" %%% "munit" % munitVersion % Test,
      "org.typelevel" %%% "discipline-munit" % disciplineMunitVersion % Test
    )
  )
  .dependsOn(numbersTesting % Test)

lazy val core = circeCrossModule("core")
  .settings(
    libraryDependencies += "org.typelevel" %%% "cats-core" % catsVersion,
    Compile / sourceGenerators += (Compile / sourceManaged).map(Boilerplate.gen).taskValue
  )
  .dependsOn(numbers)

lazy val generic = circeCrossModule("generic")
  .settings(macroSettings)
  .settings(
    libraryDependencies ++= (if (tlIsScala3.value) Nil
                             else Seq("com.chuusai" %%% "shapeless" % shapelessVersion))
  )
  .jsSettings(
    libraryDependencies ++= Seq(
      "org.typelevel" %% "jawn-parser" % jawnVersion % Test,
      "io.github.cquiroz" %%% "scala-java-time" % scalaJavaTimeVersion % Test
    )
  )
  .dependsOn(core, tests % Test)

lazy val genericSimple = circeCrossModule("generic-simple", CrossType.Pure)
  .settings(macroSettings)
  .settings(
    crossScalaVersions := (ThisBuild / crossScalaVersions).value.filter(_.startsWith("2.13")),
    libraryDependencies += "com.chuusai" %%% "shapeless" % shapelessVersion,
    Test / classLoaderLayeringStrategy := ClassLoaderLayeringStrategy.AllLibraryJars
  )
  .platformsSettings(JSPlatform, NativePlatform)(
    libraryDependencies ++= Seq(
      "org.typelevel" %% "jawn-parser" % jawnVersion % Test,
      "io.github.cquiroz" %%% "scala-java-time" % scalaJavaTimeVersion % Test
    )
  )
  .dependsOn(core, tests % Test, literal % Test)

lazy val shapes = circeCrossModule("shapes", CrossType.Pure)
  .settings(macroSettings)
  .settings(
    publish / skip := tlIsScala3.value,
    publishArtifact := !tlIsScala3.value,
    libraryDependencies += ("com.chuusai" %%% "shapeless" % shapelessVersion).cross(CrossVersion.for3Use2_13)
  )
  .platformsSettings(JSPlatform, NativePlatform)(
    libraryDependencies ++= Seq(
      "org.typelevel" %% "jawn-parser" % jawnVersion % Test,
      "io.github.cquiroz" %%% "scala-java-time" % scalaJavaTimeVersion % Test
    )
  )
  .nativeSettings(
    excludeDependencies ++= {
      val suffix = if (tlIsScala3.value) "2.13" else "3"
      Seq(
        "org.scala-native" % s"test-interface-sbt-defs_native0.4_$suffix",
        "org.scala-native" % s"junit-runtime_native0.4_$suffix",
        "org.scala-native" % s"test-interface_native0.4_$suffix"
      )
    }
  )
  .dependsOn(core, tests % Test, literal % Test)

lazy val literal = circeCrossModule("literal", CrossType.Pure)
  .settings(macroSettings)
  .settings(
    tlVersionIntroduced += "3" -> "0.14.2",
    libraryDependencies ++= Seq(
      "org.scalacheck" %%% "scalacheck" % scalaCheckVersion % Test,
      "org.scalameta" %%% "munit" % munitVersion % Test,
      "org.scalameta" %%% "munit-scalacheck" % munitVersion % Test
    ) ++ (if (tlIsScala3.value) Seq("org.typelevel" %%% "jawn-parser" % jawnVersion % Provided)
          else Seq("com.chuusai" %%% "shapeless" % shapelessVersion))
  )
  .platformsSettings(JSPlatform, NativePlatform)(
    libraryDependencies ++= Seq(
      "io.github.cquiroz" %%% "scala-java-time" % scalaJavaTimeVersion % Test,
      "org.typelevel" %%% "jawn-parser" % jawnVersion % Provided
    )
  )
  .nativeSettings(
    tlVersionIntroduced := List("2.12", "2.13", "3").map(_ -> "0.14.3").toMap
  )
  .dependsOn(core, parser % Test, testing % Test)

lazy val refined = circeCrossModule("refined")
  .settings(
    tlVersionIntroduced += "3" -> "0.14.3",
    libraryDependencies ++= {
      val refinedV =
        if (crossProjectPlatform.value == NativePlatform) refinedNativeVersion
        else refinedVersion
      Seq(
        "eu.timepit" %%% "refined" % refinedV,
        "eu.timepit" %%% "refined-scalacheck" % refinedV % Test
      )
    },
    Test / classLoaderLayeringStrategy := ClassLoaderLayeringStrategy.AllLibraryJars
  )
  .platformsSettings(JSPlatform, NativePlatform)(
    libraryDependencies += "io.github.cquiroz" %%% "scala-java-time" % scalaJavaTimeVersion % Test
  )
  .dependsOn(core, tests % Test)

lazy val parser =
  circeCrossModule("parser")
    .jvmConfigure(_.dependsOn(jawn.jvm))
    .jsConfigure(_.dependsOn(scalajs))
    .nativeConfigure(_.dependsOn(jawn.native))
    .dependsOn(core)

lazy val scalajs =
  circeModule("scalajs").enablePlugins(ScalaJSPlugin).dependsOn(core.js)
lazy val scalajsJavaTimeTest = circeModule("scalajs-java-time-test")
  .enablePlugins(ScalaJSPlugin)
  .enablePlugins(NoPublishPlugin)
  .settings(
    libraryDependencies ++= Seq(
      "org.scalameta" %%% "munit" % munitVersion % Test
    )
  )
  .dependsOn(core.js)

lazy val scodec = circeCrossModule("scodec")
  .settings(
    libraryDependencies += "org.scodec" %%% "scodec-bits" % "1.1.34"
  )
  .platformsSettings(JSPlatform, NativePlatform)(
    libraryDependencies += "io.github.cquiroz" %%% "scala-java-time" % scalaJavaTimeVersion % Test
  )
  .dependsOn(core, tests % Test)

lazy val testing = circeCrossModule("testing")
  .settings(
    scalacOptions ~= {
      _.filterNot(Set("-Yno-predef"))
    },
    libraryDependencies ++= Seq(
      "org.scalacheck" %%% "scalacheck" % scalaCheckVersion,
      "org.typelevel" %%% "cats-laws" % catsVersion,
      "org.typelevel" %%% "discipline-core" % disciplineVersion
    )
  )
  .settings(
    coverageExcludedPackages := "io\\.circe\\.testing\\..*"
  )
  .dependsOn(core, numbersTesting)

lazy val tests = circeCrossModule("tests")
  .enablePlugins(NoPublishPlugin)
  .settings(
    libraryDependencies ++= Seq(
      ("com.chuusai" %%% "shapeless" % shapelessVersion).cross(CrossVersion.for3Use2_13),
      "org.scalameta" %%% "munit" % munitVersion,
      "org.typelevel" %%% "discipline-scalatest" % disciplineScalaTestVersion,
      "org.typelevel" %%% "discipline-munit" % disciplineMunitVersion
    ),
    Test / sourceGenerators += (Test / sourceManaged).map(Boilerplate.genTests).taskValue
  )
  .settings(
    coverageExcludedPackages := "io\\.circe\\.tests\\..*"
  )
  .jvmSettings(
    fork := true
  )
  .platformsSettings(JSPlatform, NativePlatform)(
    libraryDependencies += "io.github.cquiroz" %%% "scala-java-time" % scalaJavaTimeVersion % Test
  )
  .nativeSettings(
    nativeConfig ~= { _.withEmbedResources(true) }
  )
  .dependsOn(core, parser, testing, jawn)

lazy val hygiene = circeCrossModule("hygiene")
  .enablePlugins(NoPublishPlugin)
  .settings(
    scalacOptions ++= Seq("-Yno-imports", "-Yno-predef")
  )
  .dependsOn(core, generic, literal, jawn)

lazy val jawn = circeCrossModule("jawn", CrossType.Full)
  .settings(
    libraryDependencies ++= Seq(
      "org.typelevel" %%% "jawn-parser" % jawnVersion,
      "org.scalameta" %%% "munit" % munitVersion % Test,
      "org.typelevel" %%% "discipline-munit" % disciplineMunitVersion % Test
    )
  )
  .jsSettings(
    tlVersionIntroduced := List("2.12", "2.13", "3").map(_ -> "0.14.2").toMap
  )
  .dependsOn(core)

lazy val pointer =
  circeCrossModule("pointer", CrossType.Pure)
    .settings(
      libraryDependencies ++= Seq(
        "org.scalameta" %%% "munit" % munitVersion % Test,
        "org.typelevel" %%% "discipline-munit" % disciplineMunitVersion % Test
      )
    )
    .dependsOn(core, parser % Test)

lazy val pointerLiteral = circeCrossModule("pointer-literal", CrossType.Pure)
  .settings(macroSettings)
  .settings(
    tlVersionIntroduced += "3" -> "0.14.2",
    libraryDependencies ++= Seq(
      "org.scalameta" %%% "munit" % munitVersion % Test,
      "org.scalameta" %%% "munit-scalacheck" % munitVersion % Test
    )
  )
  .nativeSettings(
    tlVersionIntroduced := List("2.12", "2.13", "3").map(_ -> "0.14.3").toMap
  )
  .dependsOn(core, pointer % "compile;test->test")

lazy val extras = circeCrossModule("extras")
  .nativeSettings(
    excludeDependencies ++= {
      val suffix = if (tlIsScala3.value) "2.13" else "3"
      Seq(
        "org.scala-native" % s"test-interface-sbt-defs_native0.4_$suffix",
        "org.scala-native" % s"junit-runtime_native0.4_$suffix",
        "org.scala-native" % s"test-interface_native0.4_$suffix"
      )
    }
  )
  .enablePlugins(NoPublishPlugin)
  .dependsOn(core, tests % Test)

lazy val benchmark = circeModule("benchmark")
  .settings(
    libraryDependencies ++= Seq(
      "org.scalameta" %% "munit" % munitVersion % Test
    ) ++ { if (tlIsScala3.value) Nil else List("io.circe" %% "circe-optics" % "0.14.1") }
  )
  .enablePlugins(JmhPlugin, NoPublishPlugin)
  .dependsOn(core.jvm, generic.jvm, jawn.jvm, pointer.jvm)

ThisBuild / homepage := Some(url("https://github.com/circe/circe"))
ThisBuild / licenses := Seq("Apache 2.0" -> url("http://www.apache.org/licenses/LICENSE-2.0"))
ThisBuild / developers := List(
  Developer("travisbrown", "Travis Brown", "travisrobertbrown@gmail.com", url("https://twitter.com/travisbrown")),
  Developer("zmccoy", "Zach McCoy", "zachabbott@gmail.com", url("https://twitter.com/zachamccoy")),
  Developer("zarthross", "Darren Gibson", "zarthross@gmail.com", url("https://twitter.com/zarthross"))
)<|MERGE_RESOLUTION|>--- conflicted
+++ resolved
@@ -7,10 +7,6 @@
 
 ThisBuild / organization := "io.circe"
 ThisBuild / crossScalaVersions := List("3.1.3", "2.12.15", "2.13.8")
-<<<<<<< HEAD
-ThisBuild / tlSkipIrrelevantScalas := true
-=======
->>>>>>> f15be0df
 ThisBuild / scalaVersion := crossScalaVersions.value.last
 
 ThisBuild / githubWorkflowJavaVersions := Seq("8", "11", "17").map(JavaSpec.temurin)
