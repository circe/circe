--- conflicted
+++ resolved
@@ -50,12 +50,8 @@
 val catsVersion = "2.8.0"
 val jawnVersion = "1.4.0"
 val shapelessVersion = "2.3.9"
-<<<<<<< HEAD
-val refinedVersion = "0.9.29"
-=======
 val refinedVersion = "0.9.28"
 val refinedNativeVersion = "0.10.1"
->>>>>>> f15be0df
 
 val paradiseVersion = "2.1.1"
 
