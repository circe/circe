--- conflicted
+++ resolved
@@ -455,19 +455,7 @@
       "org.scalameta" %%% "munit-scalacheck" % munitVersion % Test
     )
   )
-<<<<<<< HEAD
-  .dependsOn(core, pointer)
-=======
-  .dependsOn(coreBase, pointerBase, pointerBase % "test->test")
-
-lazy val pointerLiteral = pointerLiteralBase.jvm
-lazy val pointerLiteralJS = pointerLiteralBase.js
-
-lazy val extrasBase = circeCrossModule("extras", mima = previousCirceVersions)
-  .settings(disableScala3)
-  .settings(noPublishSettings)
-  .dependsOn(coreBase, testsBase % Test)
->>>>>>> 12bfdbfd
+  .dependsOn(core, pointer % "compile;test->test")
 
 lazy val extras = circeCrossModule("extras")
   .settings(crossScalaVersions := (ThisBuild / crossScalaVersions).value.filterNot(_.startsWith("3.")))
