--- conflicted
+++ resolved
@@ -72,13 +72,8 @@
 val scalaCheckVersion = "1.15.3"
 val munitVersion = "0.7.23"
 val disciplineVersion = "1.1.4"
-<<<<<<< HEAD
-val disciplineScalaTestVersion = "2.1.2"
-val disciplineMunitVersion = "1.0.7"
-=======
 val disciplineScalaTestVersion = "2.1.3"
 val disciplineMunitVersion = "1.0.6"
->>>>>>> 1157e4ad
 val scalaJavaTimeVersion = "2.2.0"
 
 /**
