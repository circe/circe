import ReleaseTransformations._
import microsites.ExtraMdFileConfig
import microsites.ConfigYml
import sbtcrossproject.{ CrossProject, CrossType }
import scala.xml.{ Elem, Node => XmlNode, NodeSeq => XmlNodeSeq }
import scala.xml.transform.{ RewriteRule, RuleTransformer }

ThisBuild / organization := "io.circe"
<<<<<<< HEAD
ThisBuild / crossScalaVersions := List("3.0.0", "2.12.12", "2.13.6")
=======
ThisBuild / crossScalaVersions := List("3.0.0", "2.12.13", "2.13.5")
>>>>>>> cb322b7d
ThisBuild / scalaVersion := crossScalaVersions.value.last

ThisBuild / githubWorkflowJavaVersions := Seq("adopt@1.8")
ThisBuild / githubWorkflowScalaVersions := (ThisBuild / crossScalaVersions).value.tail
ThisBuild / githubWorkflowPublishTargetBranches := Nil
ThisBuild / githubWorkflowBuild := Seq(
  WorkflowStep
    .Use(UseRef.Public("ruby", "setup-ruby", "v1"), params = Map("ruby-version" -> "2.7"), name = Some("Set up Ruby")),
  WorkflowStep.Run(
    List("gem install sass", "gem install jekyll -v 4.0.0"),
    name = Some("Install Jekyll")
  ),
  WorkflowStep.Sbt(
    List(
      "clean",
      "coverage",
      "scalastyle",
      "scalafmtCheckAll",
      "scalafmtSbtCheck",
      "validateJVM",
      "benchmark/test"
    ),
    id = None,
    name = Some("Test")
  ),
  WorkflowStep.Sbt(
    List("coverageReport"),
    id = None,
    name = Some("Coverage")
  ),
  WorkflowStep.Use(
    UseRef.Public(
      "codecov",
      "codecov-action",
      "v1"
    )
  )
)

val compilerOptions = Seq(
  "-deprecation",
  "-encoding",
  "UTF-8",
  "-feature",
  "-language:existentials",
  "-language:higherKinds",
  "-unchecked",
  "-Ywarn-dead-code",
  "-Ywarn-numeric-widen",
  "-Xfuture",
  "-Yno-predef",
  "-Ywarn-unused-import"
)

val catsVersion = "2.6.1"
val jawnVersion = "1.1.2"
val shapelessVersion = "2.3.3"
val refinedVersion = "0.9.25"

val paradiseVersion = "2.1.1"

val scalaTestVersion = "3.2.9"
val scalaCheckVersion = "1.15.4"
val munitVersion = "0.7.26"
val disciplineVersion = "1.1.5"
val disciplineScalaTestVersion = "2.1.5"
val disciplineMunitVersion = "1.0.9"
val scalaJavaTimeVersion = "2.3.0"

/**
 * Some terrible hacks to work around Cats's decision to have builds for
 * different Scala versions depend on different versions of Discipline, etc.
 */
def priorTo2_13(scalaVersion: String): Boolean =
  CrossVersion.partialVersion(scalaVersion) match {
    case Some((2, minor)) if minor < 13 => true
    case _                              => false
  }

val previousCirceVersion = Some("0.14.0-M3")
val scalaFiddleCirceVersion = "0.9.1"

lazy val baseSettings = Seq(
  scalacOptions ++= {
    if (priorTo2_13(scalaVersion.value)) compilerOptions
    else
      compilerOptions.flatMap {
        case "-Ywarn-unused-import" => Seq("-Ywarn-unused:imports")
        case "-Xfuture"             => Nil
        case other                  => Seq(other)
      }
  },
  Compile / console / scalacOptions ~= {
    _.filterNot(Set("-Ywarn-unused-import", "-Ywarn-unused:imports", "-Yno-predef"))
  },
  Test / console / scalacOptions ~= {
    _.filterNot(Set("-Ywarn-unused-import", "-Ywarn-unused:imports", "-Yno-predef"))
  },
  Test / scalacOptions ~= {
    _.filterNot(Set("-Yno-predef"))
  },
  resolvers ++= Seq(
    Resolver.sonatypeRepo("releases"),
    Resolver.sonatypeRepo("snapshots")
  ),
  coverageHighlighting := true,
  Compile / scalastyleSources ++= (Compile / unmanagedSourceDirectories).value,
  ivyConfigurations += CompileTime.hide,
  Compile / unmanagedClasspath ++= update.value.select(configurationFilter(CompileTime.name)),
  Test / unmanagedClasspath ++= update.value.select(configurationFilter(CompileTime.name)),
  testFrameworks += new TestFramework("munit.Framework")
)

lazy val allSettings = baseSettings ++ publishSettings

lazy val jsProjectSettings = Seq(
  Test / scalaJSLinkerConfig ~= (_.withModuleKind(ModuleKind.CommonJSModule))
)

val isScala3 = Def.setting {
  CrossVersion.partialVersion(scalaVersion.value).exists(_._1 != 2)
}

def circeProject(path: String)(project: Project) = {
  val docName = path.split("-").mkString(" ")
  project.settings(
    description := s"circe $docName",
    moduleName := s"circe-$path",
    name := s"Circe $docName",
    allSettings
  )
}

def circeModule(path: String, mima: Option[String]): Project = {
  val id = path.split("-").reduce(_ + _.capitalize)
  Project(id, file(s"modules/$path"))
    .configure(circeProject(path))
    .settings(mimaPreviousArtifacts := mima.map("io.circe" %% moduleName.value % _).toSet)
}

def circeCrossModule(path: String, mima: Option[String], crossType: CrossType = CrossType.Full) = {
  val id = path.split("-").reduce(_ + _.capitalize)
  CrossProject(id, file(s"modules/$path"))(JVMPlatform, JSPlatform)
    .crossType(crossType)
    .settings(allSettings)
    .configure(circeProject(path))
    .jvmSettings(
      mimaPreviousArtifacts := mima.map("io.circe" %% moduleName.value % _).toSet
    )
    .jsSettings(
      coverageEnabled := false,
      jsProjectSettings,
      scalacOptions += {
        val tagOrHash =
          if (!isSnapshot.value) s"v${version.value}"
          else git.gitHeadCommit.value.getOrElse("master")
        val local = (LocalRootProject / baseDirectory).value.toURI.toString
        val remote = s"https://raw.githubusercontent.com/circe/circe/$tagOrHash/"
        val opt = if (isScala3.value) "-scalajs-mapSourceURI" else "-P:scalajs:mapSourceURI"
        s"$opt:$local->$remote"
      }
    )
}

/**
 * We omit all Scala.js projects from Unidoc generation.
 */
def noDocProjects(sv: String): Seq[ProjectReference] =
  (circeCrossModules.map(_._2) :+ tests :+ genericSimple :+ genericSimpleJS :+ benchmarkDotty).map(p =>
    p: ProjectReference
  )

lazy val docsMappingsAPIDir =
  settingKey[String]("Name of subdirectory in site target directory for api docs")

lazy val docSettings = allSettings ++ Seq(
  micrositeName := "circe",
  micrositeDescription := "A JSON library for Scala powered by Cats",
  micrositeAuthor := "Travis Brown",
  micrositeHighlightTheme := "atom-one-light",
  micrositeHomepage := "https://circe.github.io/circe/",
  micrositeBaseUrl := "/circe",
  micrositeDocumentationUrl := s"${docsMappingsAPIDir.value}/io/circe",
  micrositeDocumentationLabelDescription := "API Documentation",
  micrositeGithubOwner := "circe",
  micrositeGithubRepo := "circe",
  micrositeExtraMdFiles := Map(file("CONTRIBUTING.md") -> ExtraMdFileConfig("contributing.md", "docs")),
  micrositeTheme := "pattern",
  micrositePalette := Map(
    "brand-primary" -> "#5B5988",
    "brand-secondary" -> "#292E53",
    "brand-tertiary" -> "#222749",
    "gray-dark" -> "#49494B",
    "gray" -> "#7B7B7E",
    "gray-light" -> "#E5E5E6",
    "gray-lighter" -> "#F4F3F4",
    "white-color" -> "#FFFFFF"
  ),
  micrositeConfigYaml := ConfigYml(yamlInline = s"""
      |scalafiddle:
      |  dependency: io.circe %%% circe-core % $scalaFiddleCirceVersion,io.circe %%% circe-generic % $scalaFiddleCirceVersion,io.circe %%% circe-parser % $scalaFiddleCirceVersion
    """.stripMargin),
  docsMappingsAPIDir := "api",
  addMappingsToSiteDir(ScalaUnidoc / packageDoc / mappings, docsMappingsAPIDir),
  ghpagesNoJekyll := true,
  ScalaUnidoc / unidoc / scalacOptions ++= Seq(
    "-groups",
    "-implicits",
    "-skip-packages",
    "scalaz",
    "-doc-source-url",
    scmInfo.value.get.browseUrl + "/tree/master€{FILE_PATH}.scala",
    "-sourcepath",
    (LocalRootProject / baseDirectory).value.getAbsolutePath
  ),
  scalacOptions ~= {
    _.filterNot(Set("-Yno-predef"))
  },
  git.remoteRepo := "git@github.com:circe/circe.git",
  ScalaUnidoc / unidoc / unidocProjectFilter :=
    inAnyProject -- inProjects(noDocProjects(scalaVersion.value): _*),
  makeSite / includeFilter := "*.html" | "*.css" | "*.png" | "*.jpg" | "*.gif" | "*.svg" | "*.js" | "*.swf" | "*.yml" | "*.md"
)

lazy val docs = project
  .dependsOn(core, parser, shapes, testing)
  .settings(
    moduleName := "circe-docs",
    name := "Circe docs",
    mdocIn := file("docs/src/main/tut"),
    libraryDependencies ++= Seq(
      "io.circe" %% "circe-generic-extras" % "0.12.2",
      "io.circe" %% "circe-optics" % "0.12.0"
    )
  )
  .settings(docSettings)
  .settings(noPublishSettings)
  .settings(macroSettings)
  .enablePlugins(GhpagesPlugin)
  .enablePlugins(MicrositesPlugin)
  .enablePlugins(ScalaUnidocPlugin)

lazy val circeCrossModules = Seq[(Project, Project)](
  (numbersTesting, numbersTestingJS),
  (numbers, numbersJS),
  (core, coreJS),
  (pointer, pointerJS),
  (pointerLiteral, pointerLiteralJS),
  (extras, extrasJS),
  (generic, genericJS),
  (shapes, shapesJS),
  (literal, literalJS),
  (refined, refinedJS),
  (parser, parserJS),
  (scodec, scodecJS),
  (testing, testingJS),
  (tests, testsJS),
  (hygiene, hygieneJS)
)

lazy val circeJsModules = Seq[Project](scalajs, scalajsJavaTimeTest)
lazy val circeJvmModules = Seq[Project](benchmark, jawn)
lazy val circeDocsModules = Seq[Project](docs)

lazy val jvmProjects: Seq[Project] =
  circeCrossModules.map(_._1) ++ circeJvmModules

lazy val jsProjects: Seq[Project] =
  circeCrossModules.map(_._2) ++ circeJsModules

lazy val aggregatedProjects: Seq[ProjectReference] = (
  circeCrossModules.flatMap(cp => Seq(cp._1, cp._2)) ++
    circeJsModules ++ circeJvmModules
).map(p => p: ProjectReference)

lazy val macroSettings: Seq[Setting[_]] = Seq(
  libraryDependencies ++= (if (isScala3.value) Nil
                           else
                             (Seq(
                               scalaOrganization.value % "scala-compiler" % scalaVersion.value % Provided,
                               scalaOrganization.value % "scala-reflect" % scalaVersion.value % Provided
                             ) ++ (
                               if (priorTo2_13(scalaVersion.value)) {
                                 Seq(
                                   compilerPlugin(
                                     ("org.scalamacros" % "paradise" % paradiseVersion).cross(CrossVersion.patch)
                                   )
                                 )
                               } else Nil
                             ))),
  scalacOptions ++= (
    if (priorTo2_13(scalaVersion.value) || isScala3.value) Nil else Seq("-Ymacro-annotations")
  )
)

lazy val circe = project
  .in(file("."))
  .settings(allSettings)
  .settings(noPublishSettings)
  .settings(
    console / initialCommands :=
      """
        |import io.circe._
        |import io.circe.generic.auto._
        |import io.circe.literal._
        |import io.circe.parser._
        |import io.circe.syntax._
      """.stripMargin
  )
  .aggregate(aggregatedProjects: _*)
  .dependsOn(core, generic, literal, parser)

lazy val numbersTestingBase = circeCrossModule("numbers-testing", mima = previousCirceVersion, CrossType.Pure).settings(
  scalacOptions ~= {
    _.filterNot(Set("-Yno-predef"))
  },
  libraryDependencies += "org.scalacheck" %%% "scalacheck" % scalaCheckVersion,
  coverageExcludedPackages := "io\\.circe\\.numbers\\.testing\\..*"
)

lazy val numbersTesting = numbersTestingBase.jvm
lazy val numbersTestingJS = numbersTestingBase.js

lazy val numbersBase = circeCrossModule("numbers", mima = previousCirceVersion)
  .settings(
    Test / scalacOptions += "-language:implicitConversions",
    libraryDependencies +=
      "org.typelevel" %%% "discipline-munit" % disciplineMunitVersion % Test
  )
  .dependsOn(numbersTestingBase % Test)

lazy val numbers = numbersBase.jvm
lazy val numbersJS = numbersBase.js

lazy val coreBase = circeCrossModule("core", mima = previousCirceVersion)
  .settings(
    libraryDependencies += "org.typelevel" %%% "cats-core" % catsVersion,
    Compile / sourceGenerators += (Compile / sourceManaged).map(Boilerplate.gen).taskValue,
    Compile / unmanagedSourceDirectories ++= {
      def extraDirs(suffix: String) =
        CrossType.Full.sharedSrcDir(baseDirectory.value, "main").toList.map(f => file(f.getPath + suffix))

      CrossVersion.partialVersion(scalaVersion.value) match {
        case Some((2, y)) => extraDirs("-2") ++ (if (y >= 13) extraDirs("-2.13+") else Nil)
        case Some((3, _)) => extraDirs("-3") ++ extraDirs("-2.13+")
        case _            => Nil
      }
    }
  )
  .dependsOn(numbersBase)

lazy val core = coreBase.jvm
lazy val coreJS = coreBase.js

lazy val genericBase = circeCrossModule("generic", mima = previousCirceVersion)
  .settings(macroSettings)
  .settings(
    libraryDependencies ++= (if (isScala3.value) Nil else Seq("com.chuusai" %%% "shapeless" % shapelessVersion)),
    Test / classLoaderLayeringStrategy := ClassLoaderLayeringStrategy.AllLibraryJars,
    Compile / unmanagedSourceDirectories ++= {
      def extraDirs(suffix: String) =
        CrossType.Full.sharedSrcDir(baseDirectory.value, "main").toList.map(f => file(f.getPath + suffix))

      CrossVersion.partialVersion(scalaVersion.value) match {
        case Some((2, y)) => extraDirs("-2") ++ (if (y >= 13) extraDirs("-2.13+") else Nil)
        case Some((3, _)) => extraDirs("-3") ++ extraDirs("-2.13+")
        case _            => Nil
      }
    },
    Test / unmanagedSourceDirectories ++= {
      def extraDirs(suffix: String) =
        CrossType.Full.sharedSrcDir(baseDirectory.value, "test").toList.map(f => file(f.getPath + suffix))

      CrossVersion.partialVersion(scalaVersion.value) match {
        case Some((2, y)) => extraDirs("-2") ++ (if (y >= 13) extraDirs("-2.13+") else Nil)
        case Some((3, _)) => extraDirs("-3") ++ extraDirs("-2.13+")
        case _            => Nil
      }
    }
  )
  .jsSettings(
    libraryDependencies ++= Seq(
      "org.typelevel" %% "jawn-parser" % jawnVersion % Test,
      "io.github.cquiroz" %%% "scala-java-time" % scalaJavaTimeVersion % Test
    )
  )
  .dependsOn(coreBase, testsBase % Test)

lazy val generic = genericBase.jvm
lazy val genericJS = genericBase.js

lazy val genericSimpleBase = circeCrossModule("generic-simple", mima = previousCirceVersion, CrossType.Pure)
  .settings(macroSettings)
  .settings(
    crossScalaVersions := Seq("2.13.6"),
    libraryDependencies += "com.chuusai" %%% "shapeless" % shapelessVersion,
    Test / classLoaderLayeringStrategy := ClassLoaderLayeringStrategy.AllLibraryJars
  )
  .jsSettings(
    libraryDependencies ++= Seq(
      "org.typelevel" %% "jawn-parser" % jawnVersion % Test,
      "io.github.cquiroz" %%% "scala-java-time" % scalaJavaTimeVersion % Test
    )
  )
  .dependsOn(coreBase, testsBase % Test, literalBase % Test)

lazy val genericSimple = genericSimpleBase.jvm
lazy val genericSimpleJS = genericSimpleBase.js

lazy val shapesBase = circeCrossModule("shapes", mima = previousCirceVersion, CrossType.Pure)
  .settings(macroSettings)
  .settings(
    libraryDependencies += "com.chuusai" %%% "shapeless" % shapelessVersion,
    Test / classLoaderLayeringStrategy := ClassLoaderLayeringStrategy.AllLibraryJars
  )
  .jsSettings(
    libraryDependencies ++= Seq(
      "org.typelevel" %% "jawn-parser" % jawnVersion % Test,
      "io.github.cquiroz" %%% "scala-java-time" % scalaJavaTimeVersion % Test
    )
  )
  .dependsOn(coreBase, testsBase % Test, literalBase % Test)

lazy val shapes = shapesBase.jvm
lazy val shapesJS = shapesBase.js

lazy val literalBase = circeCrossModule("literal", mima = previousCirceVersion, CrossType.Pure)
  .settings(macroSettings)
  .settings(
    libraryDependencies ++= Seq(
      ("com.chuusai" %%% "shapeless" % shapelessVersion % Test).cross(CrossVersion.for3Use2_13),
      "org.scalacheck" %%% "scalacheck" % scalaCheckVersion % Test,
      "org.scalameta" %%% "munit" % munitVersion % Test,
      "org.scalameta" %%% "munit-scalacheck" % munitVersion % Test
    )
  )
  .jsSettings(
    libraryDependencies ++= Seq(
      "org.typelevel" %% "jawn-parser" % jawnVersion % Test,
      "io.github.cquiroz" %%% "scala-java-time" % scalaJavaTimeVersion % Test
    )
  )
  .dependsOn(coreBase, parserBase % Test, testingBase % Test)

lazy val literal = literalBase.jvm
lazy val literalJS = literalBase.js

lazy val refinedBase = circeCrossModule("refined", mima = previousCirceVersion)
  .settings(
    libraryDependencies ++= Seq(
      "eu.timepit" %%% "refined" % refinedVersion,
      "eu.timepit" %%% "refined-scalacheck" % refinedVersion % Test
    ),
    Test / classLoaderLayeringStrategy := ClassLoaderLayeringStrategy.AllLibraryJars
  )
  .jsSettings(
    libraryDependencies += "io.github.cquiroz" %%% "scala-java-time" % scalaJavaTimeVersion % Test
  )
  .dependsOn(coreBase, testsBase % Test)

lazy val refined = refinedBase.jvm
lazy val refinedJS = refinedBase.js

lazy val parserBase = circeCrossModule("parser", mima = previousCirceVersion)
  .jvmConfigure(_.dependsOn(jawn))
  .jsConfigure(_.dependsOn(scalajs))
  .dependsOn(coreBase)

lazy val parser = parserBase.jvm
lazy val parserJS = parserBase.js

lazy val scalajs =
  circeModule("scalajs", mima = None).enablePlugins(ScalaJSPlugin).settings(jsProjectSettings).dependsOn(coreJS)
lazy val scalajsJavaTimeTest = circeModule("scalajs-java-time-test", mima = None)
  .enablePlugins(ScalaJSPlugin)
  .settings(noPublishSettings: _*)
  .settings(
    libraryDependencies ++= Seq(
      "org.scalameta" %%% "munit" % munitVersion % Test
    ),
    jsProjectSettings
  )
  .dependsOn(coreJS)

lazy val scodecBase = circeCrossModule("scodec", mima = previousCirceVersion)
  .settings(
    libraryDependencies += "org.scodec" %%% "scodec-bits" % "1.1.27",
    Test / classLoaderLayeringStrategy := ClassLoaderLayeringStrategy.AllLibraryJars
  )
  .jsSettings(
    libraryDependencies += "io.github.cquiroz" %%% "scala-java-time" % scalaJavaTimeVersion % Test
  )
  .dependsOn(coreBase, testsBase % Test)

lazy val scodec = scodecBase.jvm
lazy val scodecJS = scodecBase.js

lazy val testingBase = circeCrossModule("testing", mima = previousCirceVersion)
  .settings(
    scalacOptions ~= {
      _.filterNot(Set("-Yno-predef"))
    },
    libraryDependencies ++= Seq(
      "org.scalacheck" %%% "scalacheck" % scalaCheckVersion,
      "org.typelevel" %%% "cats-laws" % catsVersion,
      "org.typelevel" %%% "discipline-core" % disciplineVersion
    )
  )
  .settings(
    coverageExcludedPackages := "io\\.circe\\.testing\\..*"
  )
  .dependsOn(coreBase, numbersTestingBase)

lazy val testing = testingBase.jvm
lazy val testingJS = testingBase.js

lazy val testsBase = circeCrossModule("tests", mima = None)
  .settings(noPublishSettings: _*)
  .settings(
    scalacOptions ~= {
      _.filterNot(Set("-Yno-predef"))
    },
    Test / scalacOptions += "-language:implicitConversions",
    libraryDependencies ++= Seq(
      ("com.chuusai" %%% "shapeless" % shapelessVersion).cross(CrossVersion.for3Use2_13),
      "org.typelevel" %%% "discipline-scalatest" % disciplineScalaTestVersion,
      "org.typelevel" %%% "discipline-munit" % disciplineMunitVersion
    ),
    Test / sourceGenerators += (Test / sourceManaged).map(Boilerplate.genTests).taskValue,
    Compile / unmanagedResourceDirectories +=
      file("modules/tests") / "shared" / "src" / "main" / "resources",
    Compile / unmanagedSourceDirectories ++= {
      def extraDirs(suffix: String) =
        List("main").flatMap(CrossType.Full.sharedSrcDir(baseDirectory.value, _)).map(f => file(f.getPath + suffix))

      CrossVersion.partialVersion(scalaVersion.value) match {
        case Some((2, y)) => extraDirs("-2") ++ (if (y >= 13) extraDirs("-2.13+") else Nil)
        case Some((3, _)) => extraDirs("-3") ++ extraDirs("-2.13+")
        case _            => Nil
      }
    },
    Test / unmanagedSourceDirectories ++= {
      def extraDirs(suffix: String) =
        List("test").flatMap(CrossType.Full.sharedSrcDir(baseDirectory.value, _)).map(f => file(f.getPath + suffix))

      CrossVersion.partialVersion(scalaVersion.value) match {
        case Some((2, y)) => extraDirs("-2") ++ (if (y >= 13) extraDirs("-2.13+") else Nil)
        case Some((3, _)) => extraDirs("-3") ++ extraDirs("-2.13+")
        case _            => Nil
      }
    }
  )
  .settings(
    coverageExcludedPackages := "io\\.circe\\.tests\\..*"
  )
  .jvmSettings(
    fork := true
  )
  .jsSettings(
    libraryDependencies += "io.github.cquiroz" %%% "scala-java-time" % scalaJavaTimeVersion % Test
  )
  .dependsOn(coreBase, parserBase, testingBase)

lazy val tests = testsBase.jvm
lazy val testsJS = testsBase.js

lazy val hygieneBase = circeCrossModule("hygiene", mima = None)
  .settings(noPublishSettings)
  .settings(
    scalacOptions ++= Seq("-Yno-imports", "-Yno-predef")
  )
  .dependsOn(coreBase, genericBase, literalBase)

lazy val hygiene = hygieneBase.jvm.dependsOn(jawn)
lazy val hygieneJS = hygieneBase.js

lazy val jawn = circeModule("jawn", mima = previousCirceVersion)
  .settings(
    libraryDependencies ++= Seq(
      "org.typelevel" %% "jawn-parser" % jawnVersion,
      "org.typelevel" %%% "discipline-munit" % disciplineMunitVersion % Test
    )
  )
  .dependsOn(core)

lazy val pointerBase =
  circeCrossModule("pointer", mima = previousCirceVersion, CrossType.Pure)
    .settings(
      libraryDependencies ++= Seq(
        "org.typelevel" %%% "discipline-munit" % disciplineMunitVersion % Test
      )
    )
    .dependsOn(coreBase, parserBase % Test)

lazy val pointer = pointerBase.jvm
lazy val pointerJS = pointerBase.js

lazy val pointerLiteralBase = circeCrossModule("pointer-literal", mima = previousCirceVersion, CrossType.Pure)
  .settings(macroSettings)
  .settings(
    libraryDependencies ++= Seq(
      "org.scalameta" %%% "munit" % munitVersion % Test,
      "org.scalameta" %%% "munit-scalacheck" % munitVersion % Test
    )
  )
  .dependsOn(coreBase, pointerBase)

lazy val pointerLiteral = pointerLiteralBase.jvm
lazy val pointerLiteralJS = pointerLiteralBase.js

lazy val extrasBase = circeCrossModule("extras", mima = previousCirceVersion).dependsOn(coreBase, testsBase % Test)

lazy val extras = extrasBase.jvm
lazy val extrasJS = extrasBase.js

lazy val benchmark = circeModule("benchmark", mima = None)
  .settings(noPublishSettings)
  .settings(
    scalacOptions ~= {
      _.filterNot(Set("-Yno-predef"))
    },
    libraryDependencies ++= Seq(
      "io.circe" %% "circe-optics" % "0.13.0",
      "org.scalameta" %% "munit" % munitVersion % Test
    )
  )
  .enablePlugins(JmhPlugin)
  .dependsOn(core, generic, jawn, pointer)

lazy val benchmarkDotty = circeModule("benchmark-dotty", mima = None)
  .settings(noPublishSettings)
  .settings(
    scalacOptions ~= {
      _.filterNot(Set("-Yno-predef"))
    }
  )
  .enablePlugins(JmhPlugin)
  .dependsOn(core, jawn)

lazy val publishSettings = Seq(
  releaseCrossBuild := true,
  releasePublishArtifactsAction := PgpKeys.publishSigned.value,
  releaseVcsSign := true,
  homepage := Some(url("https://github.com/circe/circe")),
  licenses := Seq("Apache 2.0" -> url("http://www.apache.org/licenses/LICENSE-2.0")),
  publishMavenStyle := true,
  Test / publishArtifact := false,
  pomIncludeRepository := { _ =>
    false
  },
  publishTo := {
    val nexus = "https://oss.sonatype.org/"
    if (isSnapshot.value)
      Some("snapshots".at(nexus + "content/repositories/snapshots"))
    else
      Some("releases".at(nexus + "service/local/staging/deploy/maven2"))
  },
  autoAPIMappings := true,
  apiURL := Some(url("https://circe.github.io/circe/api/")),
  scmInfo := Some(
    ScmInfo(
      url("https://github.com/circe/circe"),
      "scm:git:git@github.com:circe/circe.git"
    )
  ),
  developers := List(
    Developer("travisbrown", "Travis Brown", "travisrobertbrown@gmail.com", url("https://twitter.com/travisbrown"))
  ),
  pomPostProcess := { (node: XmlNode) =>
    new RuleTransformer(
      new RewriteRule {
        private def isTestScope(elem: Elem): Boolean =
          elem.label == "dependency" && elem.child.exists(child => child.label == "scope" && child.text == "test")

        override def transform(node: XmlNode): XmlNodeSeq = node match {
          case elem: Elem if isTestScope(elem) => Nil
          case _                               => node
        }
      }
    ).transform(node).head
  },
  Compile / doc / sources := {
    val src = (Compile / doc / sources).value

    if (isScala3.value) Nil else src
  }
)

lazy val noPublishSettings = Seq(
  publish := {},
  publishLocal := {},
  publishArtifact := false
)

credentials ++= (
  for {
    username <- Option(System.getenv().get("SONATYPE_USERNAME"))
    password <- Option(System.getenv().get("SONATYPE_PASSWORD"))
  } yield Credentials(
    "Sonatype Nexus Repository Manager",
    "oss.sonatype.org",
    username,
    password
  )
).toSeq

lazy val CompileTime = config("compile-time")

val formatCommands = ";scalafmtCheck;test:scalafmtCheck;scalafmtSbtCheck;scalastyle"

addCommandAlias("buildJVM", jvmProjects.map(";" + _.id + "/compile").mkString)
addCommandAlias(
  "validateJVM",
  ";buildJVM" + jvmProjects.map(";" + _.id + "/test").mkString + formatCommands
)
addCommandAlias("buildJS", jsProjects.map(";" + _.id + "/compile").mkString)
addCommandAlias(
  "validateJS",
  ";buildJS" + jsProjects.map(";" + _.id + "/test").mkString + formatCommands
)
addCommandAlias("validate", ";validateJVM;validateJS")<|MERGE_RESOLUTION|>--- conflicted
+++ resolved
@@ -6,11 +6,7 @@
 import scala.xml.transform.{ RewriteRule, RuleTransformer }
 
 ThisBuild / organization := "io.circe"
-<<<<<<< HEAD
-ThisBuild / crossScalaVersions := List("3.0.0", "2.12.12", "2.13.6")
-=======
 ThisBuild / crossScalaVersions := List("3.0.0", "2.12.13", "2.13.5")
->>>>>>> cb322b7d
 ThisBuild / scalaVersion := crossScalaVersions.value.last
 
 ThisBuild / githubWorkflowJavaVersions := Seq("adopt@1.8")
