--- conflicted
+++ resolved
@@ -1,13 +1,8 @@
 import sbtcrossproject.{ CrossProject, CrossType }
 
 val Scala212V: String = "2.12.18"
-<<<<<<< HEAD
-val Scala213V: String = "2.13.11"
-val Scala3V: String = "3.3.1"
-=======
 val Scala213V: String = "2.13.12"
 val Scala3V: String = "3.3.3"
->>>>>>> a36d52a8
 
 ThisBuild / tlBaseVersion := "0.14"
 ThisBuild / tlCiReleaseBranches := Seq() // set to `series/0.14.x` once we get the automated publishing process up and running
