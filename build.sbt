import microsites.ExtraMdFileConfig
import microsites.ConfigYml
import sbtcrossproject.{ CrossProject, CrossType }

val Scala212V: String = "2.12.15"
val Scala213V: String = "2.13.8"
val Scala3V: String = "3.1.3"

ThisBuild / tlBaseVersion := "0.14"
ThisBuild / tlCiReleaseTags := false

ThisBuild / organization := "io.circe"
ThisBuild / crossScalaVersions := List(Scala3V, Scala212V, Scala213V)
ThisBuild / scalaVersion := Scala213V

ThisBuild / githubWorkflowJavaVersions := Seq("8", "11", "17").map(JavaSpec.temurin)

ThisBuild / githubWorkflowAddedJobs ++= Seq(
  WorkflowJob(
    id = "scalafmt",
    name = "Scalafmt and Scalastyle",
    scalas = List(crossScalaVersions.value.last),
    steps = List(WorkflowStep.Checkout) ++ WorkflowStep.SetupJava(
      List(githubWorkflowJavaVersions.value.last)
    ) ++ githubWorkflowGeneratedCacheSteps.value ++ List(
      WorkflowStep.Sbt(
        List("+scalafmtCheckAll", "scalafmtSbtCheck", "scalastyle"),
        name = Some("Scalafmt and Scalastyle tests")
      )
    )
  ),
  WorkflowJob(
    id = "coverage",
    name = "Generate coverage report",
    scalas = crossScalaVersions.value.filterNot(_.startsWith("3.")).toList,
    steps = List(WorkflowStep.Checkout) ++ WorkflowStep.SetupJava(
      List(githubWorkflowJavaVersions.value.last)
    ) ++ githubWorkflowGeneratedCacheSteps.value ++ List(
      WorkflowStep.Sbt(List("coverage", "rootJVM/test", "coverageAggregate")),
      WorkflowStep.Use(
        UseRef.Public(
          "codecov",
          "codecov-action",
          "v2"
        ),
        params = Map(
          "flags" -> List("${{matrix.scala}}", "${{matrix.java}}").mkString(",")
        )
      )
    )
  )
)

ThisBuild / scalafixScalaBinaryVersion := CrossVersion.binaryScalaVersion(scalaVersion.value)
ThisBuild / scalafixAll / skip := tlIsScala3.value
ThisBuild / ScalafixConfig / skip := tlIsScala3.value

val catsVersion = "2.8.0"
val jawnVersion = "1.4.0"
val shapelessVersion = "2.3.10"
<<<<<<< HEAD
val refinedVersion = "0.9.28"
=======
val refinedVersion = "0.9.29"
>>>>>>> 150ef502
val refinedNativeVersion = "0.10.1"

val paradiseVersion = "2.1.1"

val scalaCheckVersion = "1.17.0"
val munitVersion = "1.0.0-M6"
val disciplineVersion = "1.5.1"
val disciplineScalaTestVersion = "2.2.0"
val disciplineMunitVersion = "2.0.0-M3"
val scalaJavaTimeVersion = "2.4.0"

/**
 * Some terrible hacks to work around Cats's decision to have builds for
 * different Scala versions depend on different versions of Discipline, etc.
 */
def priorTo2_13(scalaVersion: String): Boolean =
  CrossVersion.partialVersion(scalaVersion) match {
    case Some((2, minor)) if minor < 13 => true
    case _                              => false
  }

val scalaFiddleCirceVersion = "0.9.1"

lazy val allSettings = Seq(
  coverageHighlighting := true,
  Compile / scalastyleSources ++= (Compile / unmanagedSourceDirectories).value
)

def circeProject(path: String)(project: Project) = {
  val docName = path.split("[-/]").mkString(" ")
  project.settings(
    description := s"circe $docName",
    moduleName := s"circe-$path",
    name := s"Circe $docName",
    allSettings
  )
}

/**
 * This is here so we can use this with our internal Scalafix rules, without
 * creating a cyclic dependency. So the scalafix modules will use this and
 * the other modules will use either `circeModule` or `circeCrossModule`.
 */
def baseModule(path: String, additionalDeps: List[ClasspathDep[ProjectReference]] = Nil): Project = {
  val id = path.split("[-/]").reduce(_ + _.capitalize)
  Project(id, file(s"modules/$path")).configure(circeProject(path)).configure(_.dependsOn(additionalDeps: _*))
}

def circeModule(path: String): Project = baseModule(path, List(scalafixInternalRules % ScalafixConfig))

def circeCrossModule(path: String, crossType: CrossType = CrossType.Full) = {
  val id = path.split("[-/]").reduce(_ + _.capitalize)
  CrossProject(id, file(s"modules/$path"))(JVMPlatform, JSPlatform, NativePlatform)
    .crossType(crossType)
    .settings(allSettings)
    .configure(circeProject(path))
    .jsSettings(
      coverageEnabled := false
    )
    .configure(_.dependsOn(scalafixInternalRules % ScalafixConfig))
    .nativeSettings(
      coverageEnabled := false,
      tlVersionIntroduced := List("2.12", "2.13", "3").map(_ -> "0.14.3").toMap
    )
}

lazy val docsMappingsAPIDir =
  settingKey[String]("Name of subdirectory in site target directory for api docs")

lazy val docSettings = allSettings ++ Seq(
  micrositeName := "circe",
  micrositeDescription := "A JSON library for Scala powered by Cats",
  micrositeAuthor := "Travis Brown",
  micrositeHighlightTheme := "atom-one-light",
  micrositeHomepage := "https://circe.github.io/circe/",
  micrositeBaseUrl := "/circe",
  micrositeDocumentationUrl := s"${docsMappingsAPIDir.value}/io/circe",
  micrositeDocumentationLabelDescription := "API Documentation",
  micrositeGithubOwner := "circe",
  micrositeGithubRepo := "circe",
  micrositeExtraMdFiles := Map(
    file("CONTRIBUTING.md") -> ExtraMdFileConfig(
      "contributing.md",
      "docs",
      Map("title" -> "Contributing", "position" -> "6")
    )
  ),
  micrositeExtraMdFilesOutput := resourceManaged.value / "main" / "jekyll",
  micrositeTheme := "pattern",
  micrositePalette := Map(
    "brand-primary" -> "#5B5988",
    "brand-secondary" -> "#292E53",
    "brand-tertiary" -> "#222749",
    "gray-dark" -> "#49494B",
    "gray" -> "#7B7B7E",
    "gray-light" -> "#E5E5E6",
    "gray-lighter" -> "#F4F3F4",
    "white-color" -> "#FFFFFF"
  ),
  micrositeConfigYaml := ConfigYml(yamlInline = s"""
      |scalafiddle:
      |  dependency: io.circe %%% circe-core % $scalaFiddleCirceVersion,io.circe %%% circe-generic % $scalaFiddleCirceVersion,io.circe %%% circe-parser % $scalaFiddleCirceVersion
    """.stripMargin),
  docsMappingsAPIDir := "api",
  addMappingsToSiteDir(ScalaUnidoc / packageDoc / mappings, docsMappingsAPIDir),
  ghpagesNoJekyll := true,
  ScalaUnidoc / unidoc / scalacOptions ++= Seq(
    "-groups",
    "-implicits",
    "-skip-packages",
    "scalaz",
    "-doc-source-url",
    scmInfo.value.get.browseUrl + "/tree/master€{FILE_PATH}.scala",
    "-sourcepath",
    (LocalRootProject / baseDirectory).value.getAbsolutePath
  ),
  /* Publish GitHub Pages { */
  gitHubPagesOrgName := "circe",
  gitHubPagesRepoName := "circe",
  gitHubPagesSiteDir := baseDirectory.value / "target" / "site",
  /* } Publish GitHub Pages */
  scalacOptions ~= {
    _.filterNot(Set("-Yno-predef"))
  },
  git.remoteRepo := "git@github.com:circe/circe.git",
  ScalaUnidoc / unidoc / unidocProjectFilter := inProjects(
    numbers.jvm,
    core.jvm,
    pointer.jvm,
    pointerLiteral.jvm,
    generic.jvm,
    shapes.jvm,
    literal.jvm,
    refined.jvm,
    parser.jvm,
    scodec.jvm,
    jawn.jvm,
    scalajs
  ),
  makeSite / includeFilter := "*.html" | "*.css" | "*.png" | "*.jpg" | "*.gif" | "*.svg" | "*.js" | "*.swf" | "*.yml" | "*.md"
)

lazy val docs = project
  .dependsOn(core.jvm, parser.jvm, shapes.jvm, testing.jvm)
  .settings(
    moduleName := "circe-docs",
    name := "Circe docs",
    mdocIn := file("docs/src/main/tut"),
    libraryDependencies ++= Seq(
      "io.circe" %% "circe-generic-extras" % "0.14.1",
      "io.circe" %% "circe-optics" % "0.14.1"
    )
  )
  .settings(docSettings)
  .enablePlugins(NoPublishPlugin)
  .settings(macroSettings)
  .enablePlugins(GhpagesPlugin)
  .enablePlugins(MicrositesPlugin)
  .enablePlugins(ScalaUnidocPlugin)
  .enablePlugins(GitHubPagesPlugin)

lazy val macroSettings: Seq[Setting[_]] = Seq(
  libraryDependencies ++= (if (tlIsScala3.value) Nil
                           else
                             Seq(
                               scalaOrganization.value % "scala-compiler" % scalaVersion.value % Provided,
                               scalaOrganization.value % "scala-reflect" % scalaVersion.value % Provided
                             ) ++ (
                               if (scalaBinaryVersion.value == "2.12") {
                                 Seq(
                                   compilerPlugin(
                                     ("org.scalamacros" % "paradise" % paradiseVersion).cross(CrossVersion.patch)
                                   )
                                 )
                               } else Nil
                             )),
  scalacOptions ++= (
    if (Set("2.12", "3").contains(scalaBinaryVersion.value)) Nil else Seq("-Ymacro-annotations")
  ),
  scalacOptions -= "-source:3.0-migration"
)

lazy val root = tlCrossRootProject
  .settings(
    console / initialCommands :=
      """
        |import io.circe._
        |import io.circe.generic.auto._
        |import io.circe.literal._
        |import io.circe.parser._
        |import io.circe.syntax._
      """.stripMargin
  )
  .aggregate(
    benchmark,
    core,
    extras,
    generic,
    hygiene,
    jawn,
    literal,
    numbers,
    numbersTesting,
    parser,
    pointer,
    pointerLiteral,
    refined,
    scalafixInternalInput,
    scalafixInternalOutput,
    scalafixInternalRules,
    scalafixInternalTests,
    scalajs,
    scalajsJavaTimeTest,
    scodec,
    shapes,
    testing,
    tests
  )
  .disablePlugins(ScalafixPlugin)

lazy val scalafixInternalRules =
  baseModule("scalafix/internal/rules")
    .settings(
      skip := tlIsScala3.value,
      update / skip := false,
      libraryDependencies ++= List(
        "ch.epfl.scala" %% "scalafix-core" % _root_.scalafix.sbt.BuildInfo.scalafixVersion
      ).filterNot(_ => tlIsScala3.value)
    )
    .enablePlugins(NoPublishPlugin)
    .disablePlugins(ScalafixPlugin)

lazy val scalafixInternalInput =
  baseModule("scalafix/internal/input")
    .settings(
      skip := tlIsScala3.value,
      update / skip := false
    )
    .disablePlugins(ScalafixPlugin)
    .enablePlugins(NoPublishPlugin)

lazy val scalafixInternalOutput =
  baseModule("scalafix/internal/output")
    .settings(
      skip := tlIsScala3.value,
      update / skip := false
    )
    .disablePlugins(ScalafixPlugin)
    .enablePlugins(NoPublishPlugin)

lazy val scalafixInternalTests =
  baseModule("scalafix/internal/tests")
    .enablePlugins(NoPublishPlugin, ScalafixTestkitPlugin)
    .settings(
      libraryDependencies := {
        if (tlIsScala3.value)
          libraryDependencies.value.filterNot(_.name == "scalafix-testkit")
        else
          libraryDependencies.value
      },
      scalafixTestkitOutputSourceDirectories :=
        (scalafixInternalOutput / Compile / sourceDirectories).value,
      scalafixTestkitInputSourceDirectories :=
        (scalafixInternalInput / Compile / sourceDirectories).value,
      scalafixTestkitInputClasspath :=
        (scalafixInternalInput / Compile / fullClasspath).value,
      scalafixTestkitInputScalacOptions :=
        (scalafixInternalInput / Compile / scalacOptions).value,
      scalafixTestkitInputScalaVersion :=
        (scalafixInternalInput / Compile / scalaVersion).value,
      libraryDependencies ++= Seq(
        ("ch.epfl.scala" %% "scalafix-testkit" % _root_.scalafix.sbt.BuildInfo.scalafixVersion % Test)
          .cross(CrossVersion.full)
      ).filter(_ => !tlIsScala3.value),
      Compile / compile :=
        (Compile / compile).dependsOn(scalafixInternalInput / Compile / compile).value
    )
    .disablePlugins(ScalafixPlugin)
    .dependsOn(scalafixInternalInput, scalafixInternalOutput, scalafixInternalRules)

lazy val numbersTesting =
  circeCrossModule("numbers-testing", CrossType.Pure).settings(
    libraryDependencies += "org.scalacheck" %%% "scalacheck" % scalaCheckVersion,
    coverageExcludedPackages := "io\\.circe\\.numbers\\.testing\\..*"
  )

lazy val numbers = circeCrossModule("numbers")
  .settings(
    libraryDependencies ++= Seq(
      "org.scalameta" %%% "munit" % munitVersion % Test,
      "org.typelevel" %%% "discipline-munit" % disciplineMunitVersion % Test
    )
  )
  .dependsOn(numbersTesting % Test)

lazy val core = circeCrossModule("core")
  .settings(
    libraryDependencies += "org.typelevel" %%% "cats-core" % catsVersion,
    Compile / sourceGenerators += (Compile / sourceManaged).map(Boilerplate.gen).taskValue
  )
  .dependsOn(numbers)

lazy val generic = circeCrossModule("generic")
  .settings(macroSettings)
  .settings(
    libraryDependencies ++= (if (tlIsScala3.value) Nil
                             else Seq("com.chuusai" %%% "shapeless" % shapelessVersion))
  )
  .jsSettings(
    libraryDependencies ++= Seq(
      "org.typelevel" %% "jawn-parser" % jawnVersion % Test,
      "io.github.cquiroz" %%% "scala-java-time" % scalaJavaTimeVersion % Test
    )
  )
  .dependsOn(core, tests % Test)

lazy val genericSimple = circeCrossModule("generic-simple", CrossType.Pure)
  .settings(macroSettings)
  .settings(
    crossScalaVersions := (ThisBuild / crossScalaVersions).value.filter(_.startsWith("2.13")),
    libraryDependencies += "com.chuusai" %%% "shapeless" % shapelessVersion,
    Test / classLoaderLayeringStrategy := ClassLoaderLayeringStrategy.AllLibraryJars
  )
  .platformsSettings(JSPlatform, NativePlatform)(
    libraryDependencies ++= Seq(
      "org.typelevel" %% "jawn-parser" % jawnVersion % Test,
      "io.github.cquiroz" %%% "scala-java-time" % scalaJavaTimeVersion % Test
    )
  )
  .dependsOn(core, tests % Test, literal % Test)

lazy val shapes = circeCrossModule("shapes", CrossType.Pure)
  .settings(macroSettings)
  .settings(
    publish / skip := tlIsScala3.value,
    publishArtifact := !tlIsScala3.value,
    libraryDependencies += ("com.chuusai" %%% "shapeless" % shapelessVersion).cross(CrossVersion.for3Use2_13)
  )
  .platformsSettings(JSPlatform, NativePlatform)(
    libraryDependencies ++= Seq(
      "org.typelevel" %% "jawn-parser" % jawnVersion % Test,
      "io.github.cquiroz" %%% "scala-java-time" % scalaJavaTimeVersion % Test
    )
  )
  .dependsOn(core, tests % Test, literal % Test)

lazy val literal = circeCrossModule("literal", CrossType.Pure)
  .settings(macroSettings)
  .settings(
    tlVersionIntroduced += "3" -> "0.14.2",
    libraryDependencies ++= Seq(
      "org.scalacheck" %%% "scalacheck" % scalaCheckVersion % Test,
      "org.scalameta" %%% "munit" % munitVersion % Test,
      "org.scalameta" %%% "munit-scalacheck" % munitVersion % Test
    ) ++ (if (tlIsScala3.value) Seq("org.typelevel" %%% "jawn-parser" % jawnVersion % Provided)
          else Seq("com.chuusai" %%% "shapeless" % shapelessVersion))
  )
  .platformsSettings(JSPlatform, NativePlatform)(
    libraryDependencies ++= Seq(
      "io.github.cquiroz" %%% "scala-java-time" % scalaJavaTimeVersion % Test,
      "org.typelevel" %%% "jawn-parser" % jawnVersion % Provided
    )
  )
  .nativeSettings(
    tlVersionIntroduced := List("2.12", "2.13", "3").map(_ -> "0.14.3").toMap
  )
  .dependsOn(core, parser % Test, testing % Test)

lazy val refined = circeCrossModule("refined")
  .settings(
    tlVersionIntroduced += "3" -> "0.14.3",
    libraryDependencies ++= {
      val refinedV =
        if (crossProjectPlatform.value == NativePlatform) refinedNativeVersion
        else refinedVersion
      Seq(
        "eu.timepit" %%% "refined" % refinedV,
        "eu.timepit" %%% "refined-scalacheck" % refinedV % Test
      )
    },
    Test / classLoaderLayeringStrategy := ClassLoaderLayeringStrategy.AllLibraryJars
  )
  .platformsSettings(JSPlatform, NativePlatform)(
    libraryDependencies += "io.github.cquiroz" %%% "scala-java-time" % scalaJavaTimeVersion % Test
  )
  .dependsOn(core, tests % Test)

lazy val parser =
  circeCrossModule("parser")
    .jvmConfigure(_.dependsOn(jawn.jvm))
    .jsConfigure(_.dependsOn(scalajs))
    .nativeConfigure(_.dependsOn(jawn.native))
    .dependsOn(core)

lazy val scalajs =
  circeModule("scalajs").enablePlugins(ScalaJSPlugin).dependsOn(core.js)
lazy val scalajsJavaTimeTest = circeModule("scalajs-java-time-test")
  .enablePlugins(ScalaJSPlugin)
  .enablePlugins(NoPublishPlugin)
  .settings(
    libraryDependencies ++= Seq(
      "org.scalameta" %%% "munit" % munitVersion % Test
    )
  )
  .dependsOn(core.js)

lazy val scodec = circeCrossModule("scodec")
  .settings(
    libraryDependencies += "org.scodec" %%% "scodec-bits" % "1.1.34"
  )
  .platformsSettings(JSPlatform, NativePlatform)(
    libraryDependencies += "io.github.cquiroz" %%% "scala-java-time" % scalaJavaTimeVersion % Test
  )
  .dependsOn(core, tests % Test)

lazy val testing = circeCrossModule("testing")
  .settings(
    scalacOptions ~= {
      _.filterNot(Set("-Yno-predef"))
    },
    libraryDependencies ++= Seq(
      "org.scalacheck" %%% "scalacheck" % scalaCheckVersion,
      "org.typelevel" %%% "cats-laws" % catsVersion,
      "org.typelevel" %%% "discipline-core" % disciplineVersion
    )
  )
  .settings(
    coverageExcludedPackages := "io\\.circe\\.testing\\..*"
  )
  .dependsOn(core, numbersTesting)

lazy val tests = circeCrossModule("tests")
  .enablePlugins(NoPublishPlugin)
  .settings(
    libraryDependencies ++= Seq(
      ("com.chuusai" %%% "shapeless" % shapelessVersion).cross(CrossVersion.for3Use2_13),
      "org.scalameta" %%% "munit" % munitVersion,
      "org.typelevel" %%% "discipline-scalatest" % disciplineScalaTestVersion,
      "org.typelevel" %%% "discipline-munit" % disciplineMunitVersion
    ),
    Test / sourceGenerators += (Test / sourceManaged).map(Boilerplate.genTests).taskValue
  )
  .settings(
    coverageExcludedPackages := "io\\.circe\\.tests\\..*"
  )
  .jvmSettings(
    fork := true
  )
  .platformsSettings(JSPlatform, NativePlatform)(
    libraryDependencies += "io.github.cquiroz" %%% "scala-java-time" % scalaJavaTimeVersion % Test
  )
  .nativeSettings(
    nativeConfig ~= { _.withEmbedResources(true) }
  )
  .dependsOn(core, parser, testing, jawn)

lazy val hygiene = circeCrossModule("hygiene")
  .enablePlugins(NoPublishPlugin)
  .settings(
    scalacOptions ++= Seq("-Yno-imports", "-Yno-predef")
  )
  .dependsOn(core, generic, literal, jawn)

lazy val jawn = circeCrossModule("jawn", CrossType.Full)
  .settings(
    libraryDependencies ++= Seq(
      "org.typelevel" %%% "jawn-parser" % jawnVersion,
      "org.scalameta" %%% "munit" % munitVersion % Test,
      "org.typelevel" %%% "discipline-munit" % disciplineMunitVersion % Test
    )
  )
  .jsSettings(
    tlVersionIntroduced := List("2.12", "2.13", "3").map(_ -> "0.14.2").toMap
  )
  .dependsOn(core)

lazy val pointer =
  circeCrossModule("pointer", CrossType.Pure)
    .settings(
      libraryDependencies ++= Seq(
        "org.scalameta" %%% "munit" % munitVersion % Test,
        "org.typelevel" %%% "discipline-munit" % disciplineMunitVersion % Test
      )
    )
    .dependsOn(core, parser % Test)

lazy val pointerLiteral = circeCrossModule("pointer-literal", CrossType.Pure)
  .settings(macroSettings)
  .settings(
    tlVersionIntroduced += "3" -> "0.14.2",
    libraryDependencies ++= Seq(
      "org.scalameta" %%% "munit" % munitVersion % Test,
      "org.scalameta" %%% "munit-scalacheck" % munitVersion % Test
    )
  )
  .nativeSettings(
    tlVersionIntroduced := List("2.12", "2.13", "3").map(_ -> "0.14.3").toMap
  )
  .dependsOn(core, pointer % "compile;test->test")

lazy val extras = circeCrossModule("extras").enablePlugins(NoPublishPlugin).dependsOn(core, tests % Test)

lazy val benchmark = circeModule("benchmark")
  .settings(
    libraryDependencies ++= Seq(
      "org.scalameta" %% "munit" % munitVersion % Test
    ) ++ { if (tlIsScala3.value) Nil else List("io.circe" %% "circe-optics" % "0.14.1") }
  )
  .enablePlugins(JmhPlugin, NoPublishPlugin)
  .dependsOn(core.jvm, generic.jvm, jawn.jvm, pointer.jvm)

ThisBuild / homepage := Some(url("https://github.com/circe/circe"))
ThisBuild / licenses := Seq("Apache 2.0" -> url("http://www.apache.org/licenses/LICENSE-2.0"))
ThisBuild / developers := List(
  Developer("travisbrown", "Travis Brown", "travisrobertbrown@gmail.com", url("https://twitter.com/travisbrown")),
  Developer("zmccoy", "Zach McCoy", "zachabbott@gmail.com", url("https://twitter.com/zachamccoy")),
  Developer("zarthross", "Darren Gibson", "zarthross@gmail.com", url("https://twitter.com/zarthross"))
)<|MERGE_RESOLUTION|>--- conflicted
+++ resolved
@@ -58,11 +58,7 @@
 val catsVersion = "2.8.0"
 val jawnVersion = "1.4.0"
 val shapelessVersion = "2.3.10"
-<<<<<<< HEAD
-val refinedVersion = "0.9.28"
-=======
 val refinedVersion = "0.9.29"
->>>>>>> 150ef502
 val refinedNativeVersion = "0.10.1"
 
 val paradiseVersion = "2.1.1"
