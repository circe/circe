/*
 * Copyright 2024 circe
 *
 * Licensed under the Apache License, Version 2.0 (the "License");
 * you may not use this file except in compliance with the License.
 * You may obtain a copy of the License at
 *
 *     http://www.apache.org/licenses/LICENSE-2.0
 *
 * Unless required by applicable law or agreed to in writing, software
 * distributed under the License is distributed on an "AS IS" BASIS,
 * WITHOUT WARRANTIES OR CONDITIONS OF ANY KIND, either express or implied.
 * See the License for the specific language governing permissions and
 * limitations under the License.
 */

package io.circe.derivation

import scala.deriving.Mirror
import scala.compiletime.constValue
import io.circe.{ Codec, Decoder, Encoder, HCursor, JsonObject }

trait ConfiguredCodec[A] extends Codec.AsObject[A], ConfiguredDecoder[A], ConfiguredEncoder[A]
object ConfiguredCodec:
  private def of[A](nme: String, decoders: => List[Decoder[?]], encoders: => List[Encoder[?]], labels: List[String])(
    using
    conf: Configuration,
    mirror: Mirror.Of[A],
    defaults: Default[A]
  ): ConfiguredCodec[A] = mirror match
    case mirror: Mirror.ProductOf[A] =>
      new ConfiguredCodec[A] with SumOrProduct:
        val name = nme
        lazy val elemDecoders = decoders
        lazy val elemEncoders = encoders
        lazy val elemLabels = labels
        lazy val elemDefaults = defaults
        def isSum = false
        def apply(c: HCursor) = decodeProduct(c, mirror.fromProduct)
        def encodeObject(a: A) = encodeProduct(a)
        override def decodeAccumulating(c: HCursor) = decodeProductAccumulating(c, mirror.fromProduct)
    case mirror: Mirror.SumOf[A] =>
      new ConfiguredCodec[A] with SumOrProduct:
        val name = nme
        lazy val elemDecoders = decoders
        lazy val elemEncoders = encoders
        lazy val elemLabels = labels
        lazy val elemDefaults = defaults
        def isSum = true
        def apply(c: HCursor) = decodeSum(c)
        def encodeObject(a: A) = encodeSum(mirror.ordinal(a), a)
        override def decodeAccumulating(c: HCursor) = decodeSumAccumulating(c)

<<<<<<< HEAD
  inline final def derived[A](using conf: Configuration)(using
    mirror: Mirror.Of[A]
  ): ConfiguredCodec[A] =
    new ConfiguredCodec[A] with SumOrProduct:
      val name = constValue[mirror.MirroredLabel]
      lazy val elemLabels: List[String] = summonLabels[mirror.MirroredElemLabels]
      lazy val elemEncoders: List[Encoder[?]] = summonEncoders[mirror.MirroredElemTypes]
      lazy val elemDecoders: List[Decoder[?]] = summonDecoders[mirror.MirroredElemTypes]
      lazy val elemDefaults: Default[A] = Predef.summon[Default[A]]
      lazy val isSum: Boolean =
        inline mirror match
          case _: Mirror.ProductOf[A] => false
          case _: Mirror.SumOf[A]     => true

      final def encodeObject(a: A): JsonObject =
        inline mirror match
          case _: Mirror.ProductOf[A] => encodeProduct(a)
          case sum: Mirror.SumOf[A]   => encodeSum(sum.ordinal(a), a)

      final def apply(c: HCursor): Decoder.Result[A] =
        inline mirror match
          case product: Mirror.ProductOf[A] => decodeProduct(c, product.fromProduct)
          case _: Mirror.SumOf[A]           => decodeSum(c)

      final override def decodeAccumulating(c: HCursor): Decoder.AccumulatingResult[A] =
        inline mirror match
          case product: Mirror.ProductOf[A] => decodeProductAccumulating(c, product.fromProduct)
          case _: Mirror.SumOf[A]           => decodeSumAccumulating(c)
=======
  inline final def derived[A](using conf: Configuration, mirror: Mirror.Of[A]): ConfiguredCodec[A] =
    ConfiguredCodec.of(
      constValue[mirror.MirroredLabel],
      summonDecoders[mirror.MirroredElemTypes],
      summonEncoders[mirror.MirroredElemTypes],
      summonLabels[mirror.MirroredElemLabels]
    )
>>>>>>> a36d52a8

  inline final def derive[A: Mirror.Of](
    transformMemberNames: String => String = Configuration.default.transformMemberNames,
    transformConstructorNames: String => String = Configuration.default.transformConstructorNames,
    useDefaults: Boolean = Configuration.default.useDefaults,
    discriminator: Option[String] = Configuration.default.discriminator,
    strictDecoding: Boolean = Configuration.default.strictDecoding,
    dropNoneValues: Boolean = false
  ): ConfiguredCodec[A] =
    derived[A](using
      Configuration(
        transformMemberNames,
        transformConstructorNames,
        useDefaults,
        discriminator,
        strictDecoding,
        dropNoneValues
      )
    )<|MERGE_RESOLUTION|>--- conflicted
+++ resolved
@@ -51,36 +51,6 @@
         def encodeObject(a: A) = encodeSum(mirror.ordinal(a), a)
         override def decodeAccumulating(c: HCursor) = decodeSumAccumulating(c)
 
-<<<<<<< HEAD
-  inline final def derived[A](using conf: Configuration)(using
-    mirror: Mirror.Of[A]
-  ): ConfiguredCodec[A] =
-    new ConfiguredCodec[A] with SumOrProduct:
-      val name = constValue[mirror.MirroredLabel]
-      lazy val elemLabels: List[String] = summonLabels[mirror.MirroredElemLabels]
-      lazy val elemEncoders: List[Encoder[?]] = summonEncoders[mirror.MirroredElemTypes]
-      lazy val elemDecoders: List[Decoder[?]] = summonDecoders[mirror.MirroredElemTypes]
-      lazy val elemDefaults: Default[A] = Predef.summon[Default[A]]
-      lazy val isSum: Boolean =
-        inline mirror match
-          case _: Mirror.ProductOf[A] => false
-          case _: Mirror.SumOf[A]     => true
-
-      final def encodeObject(a: A): JsonObject =
-        inline mirror match
-          case _: Mirror.ProductOf[A] => encodeProduct(a)
-          case sum: Mirror.SumOf[A]   => encodeSum(sum.ordinal(a), a)
-
-      final def apply(c: HCursor): Decoder.Result[A] =
-        inline mirror match
-          case product: Mirror.ProductOf[A] => decodeProduct(c, product.fromProduct)
-          case _: Mirror.SumOf[A]           => decodeSum(c)
-
-      final override def decodeAccumulating(c: HCursor): Decoder.AccumulatingResult[A] =
-        inline mirror match
-          case product: Mirror.ProductOf[A] => decodeProductAccumulating(c, product.fromProduct)
-          case _: Mirror.SumOf[A]           => decodeSumAccumulating(c)
-=======
   inline final def derived[A](using conf: Configuration, mirror: Mirror.Of[A]): ConfiguredCodec[A] =
     ConfiguredCodec.of(
       constValue[mirror.MirroredLabel],
@@ -88,7 +58,6 @@
       summonEncoders[mirror.MirroredElemTypes],
       summonLabels[mirror.MirroredElemLabels]
     )
->>>>>>> a36d52a8
 
   inline final def derive[A: Mirror.Of](
     transformMemberNames: String => String = Configuration.default.transformMemberNames,
