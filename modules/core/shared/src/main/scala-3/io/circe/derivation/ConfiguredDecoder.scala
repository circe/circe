--- conflicted
+++ resolved
@@ -192,30 +192,6 @@
     }
 
 object ConfiguredDecoder:
-<<<<<<< HEAD
-  inline final def derived[A](using conf: Configuration)(using
-    mirror: Mirror.Of[A]
-  ): ConfiguredDecoder[A] =
-    new ConfiguredDecoder[A] with SumOrProduct:
-      val name = constValue[mirror.MirroredLabel]
-      lazy val elemLabels: List[String] = summonLabels[mirror.MirroredElemLabels]
-      lazy val elemDecoders: List[Decoder[?]] = summonDecoders[mirror.MirroredElemTypes]
-      lazy val elemDefaults: Default[A] = Predef.summon[Default[A]]
-
-      lazy val isSum: Boolean =
-        inline mirror match
-          case _: Mirror.ProductOf[A] => false
-          case _: Mirror.SumOf[A]     => true
-
-      final def apply(c: HCursor): Decoder.Result[A] =
-        inline mirror match
-          case product: Mirror.ProductOf[A] => decodeProduct(c, product.fromProduct)
-          case _: Mirror.SumOf[A]           => decodeSum(c)
-      final override def decodeAccumulating(c: HCursor): Decoder.AccumulatingResult[A] =
-        inline mirror match
-          case product: Mirror.ProductOf[A] => decodeProductAccumulating(c, product.fromProduct)
-          case _: Mirror.SumOf[A]           => decodeSumAccumulating(c)
-=======
   private def of[A](nme: String, decoders: => List[Decoder[?]], labels: List[String])(using
     conf: Configuration,
     mirror: Mirror.Of[A],
@@ -246,7 +222,6 @@
       summonDecoders[mirror.MirroredElemTypes],
       summonLabels[mirror.MirroredElemLabels]
     )
->>>>>>> a36d52a8
 
   inline final def derive[A: Mirror.Of](
     transformMemberNames: String => String = Configuration.default.transformMemberNames,
