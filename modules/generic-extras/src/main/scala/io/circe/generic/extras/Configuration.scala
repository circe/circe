--- conflicted
+++ resolved
@@ -57,13 +57,6 @@
     swapPattern.matcher(partial).replaceAll("$1-$2").toLowerCase
   }
 
-<<<<<<< HEAD
-=======
-  val kebabCaseTransformation: String => String = _.replaceAll(
-    "([A-Z]+)([A-Z][a-z])",
-    "$1-$2"
-  ).replaceAll("([a-z\\d])([A-Z])", "$1-$2").toLowerCase
->>>>>>> 9e3a589d
 }
 
 final object defaults {
