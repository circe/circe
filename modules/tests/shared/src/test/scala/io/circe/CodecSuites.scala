--- conflicted
+++ resolved
@@ -209,14 +209,9 @@
 }
 
 class InvariantCodecSuite extends CirceMunitSuite {
-<<<<<<< HEAD
   val wubCodec = Codec.instance[Long].imap(Wub(_))(_.x)
   val wubCodecE = Codec.instance[Long].iemap(l => Right(Wub(l)))(_.x)
-=======
-  val wubCodec = Codec.from(Decoder[Long], Encoder[Long]).imap(Wub(_))(_.x)
-  val wubCodecE = Codec.from(Decoder[Long], Encoder[Long]).iemap(l => Right(Wub(l)))(_.x)
-  val wubCodecT = Codec.from(Decoder[Long], Encoder[Long]).iemapTry(l => Success(Wub(l)))(_.x)
->>>>>>> 44612a91
+  val wubCodecT = Codec.instance[Long].iemapTry(l => Success(Wub(l)))(_.x)
 
   checkAll("Codec[Wub] via imap", CodecTests[Wub](wubCodec, wubCodec).codec)
   checkAll("Codec[Wub] via iemap", CodecTests[Wub](wubCodecE, wubCodecE).codec)
