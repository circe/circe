--- conflicted
+++ resolved
@@ -102,10 +102,5 @@
       assert(errors.map(df => cursor.replay(df.history).focus) === invalidElems)
     }
   }
-<<<<<<< HEAD
 }
-=======
-
-}
- */
->>>>>>> 19c52e8e
+ */