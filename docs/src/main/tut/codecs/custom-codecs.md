--- conflicted
+++ resolved
@@ -151,10 +151,8 @@
 Bar(13, "Qux").asJson
 ```
 
-<<<<<<< HEAD
+
 While this version does involve a bit of boilerplate, it only requires `circe-core`, and may have slightly better runtime performance in some cases.
-=======
-While this version does involve a bit of boilerplate, it only requires circe-core, and may have slightly better runtime performance in some cases.
 
 ### More configuration arguments
 
@@ -229,5 +227,4 @@
 case class User(firstName: String, lastName: String)
 
 decode[User]("""{"firstName": "Foo", "lastName": "Bar", "likesCats": true}""")
-```
->>>>>>> 095a52f8
+```