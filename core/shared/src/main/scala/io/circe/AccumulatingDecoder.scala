--- conflicted
+++ resolved
@@ -1,12 +1,8 @@
 package io.circe
 
-<<<<<<< HEAD
-import cats.data.ValidatedNel
-=======
 import cats.Applicative
 import cats.data.{ Validated, ValidatedNel }
 import cats.std.list._
->>>>>>> a930aa8c
 
 sealed trait AccumulatingDecoder[A] extends Serializable { self =>
   /**
